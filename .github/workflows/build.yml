# SPDX-FileCopyrightText: © Sebastian Thomschke and contributors
# SPDX-License-Identifier: AGPL-3.0-or-later
# SPDX-ArtifactOfProjectHomePage: https://github.com/Second-Hand-Friends/kleinanzeigen-bot
#
# https://docs.github.com/en/actions/writing-workflows/workflow-syntax-for-github-actions
name: Build

on:
  schedule:
    - cron: '0 15 1 * *'
  push:
    branches-ignore:  # build all branches except:
    - 'dependabot/**'     # prevent GHA triggered twice (once for commit to the branch and once for opening/syncing the PR)
    - 'dependencies/pdm'  # prevent GHA triggered twice (once for commit to the branch and once for opening/syncing the PR)
    tags-ignore:  # don't build tags
    - '**'
    paths-ignore:
    - '**/*.md'
    - '.act*'
    - '.editorconfig'
    - '.git*'
    - '.github/*.yml'
    - '.github/ISSUE_TEMPLATE/*'
    - '.github/workflows/codeql-analysis.yml'
    - '.github/workflows/stale.yml'
    - '.github/workflows/update-python-deps.yml'
  pull_request:
    paths-ignore:
    - '**/*.md'
    - '.act*'
    - '.editorconfig'
    - '.git*'
    - '.github/*.yml'
    - '.github/ISSUE_TEMPLATE/*'
    - '.github/workflows/codeql-analysis.yml'
    - '.github/workflows/stale.yml'
    - '.github/workflows/update-python-deps.yml'
  workflow_dispatch:
    # https://github.blog/changelog/2020-07-06-github-actions-manual-triggers-with-workflow_dispatch/


defaults:
  run:
    shell: bash


jobs:

  ###########################################################
  build:
  ###########################################################
    strategy:
      fail-fast: false
      matrix:
        include:
        - os: macos-13    # X86
          PYTHON_VERSION: "3.10"
          PUBLISH_RELEASE: false
        - os: macos-latest # ARM
          PYTHON_VERSION: "3.10"
          PUBLISH_RELEASE: false
        - os: ubuntu-latest
          PYTHON_VERSION: "3.10"
          PUBLISH_RELEASE: false
        - os: windows-latest
          PYTHON_VERSION: "3.10"
          PUBLISH_RELEASE: false
        - os: macos-13    # X86
          PYTHON_VERSION: "3.13.2"
          PUBLISH_RELEASE: true
        - os: macos-latest # ARM
          PYTHON_VERSION: "3.13.2"
          PUBLISH_RELEASE: true
        - os: ubuntu-latest
          PYTHON_VERSION: "3.13.2"
          PUBLISH_RELEASE: true
        - os: windows-latest
          PYTHON_VERSION: "3.13.2"
          PUBLISH_RELEASE: true

    runs-on: ${{ matrix.os }} # https://github.com/actions/runner-images#available-images
    timeout-minutes: 10

    steps:
    - name: "Show: GitHub context"
      env:
        GITHUB_CONTEXT: ${{ toJSON(github) }}
      run: echo $GITHUB_CONTEXT


    - name: "Show: environment variables"
      run: env | sort


    - name: Configure Fast APT Mirror
      uses: vegardit/fast-apt-mirror.sh@v1


    - name: Git Checkout
      uses: actions/checkout@v4  # https://github.com/actions/checkout

    - name: "Install: Chromium Browser"
      if: env.ACT == 'true' && startsWith(matrix.os, 'ubuntu')
      run: |
        if ! hash google-chrome &>/dev/null; then
          curl -sSfL https://dl.google.com/linux/direct/google-chrome-stable_current_amd64.deb -o /tmp/chrome.deb
          sudo dpkg -i /tmp/chrome.deb || true
          sudo apt-get --no-install-recommends -y --fix-broken install
        fi


    - name: "Install: Python and PDM"  # https://github.com/pdm-project/setup-pdm
      uses: pdm-project/setup-pdm@v4
      with:
        python-version: "${{ matrix.PYTHON_VERSION }}"
<<<<<<< HEAD
        cache: ${{ !startsWith(matrix.os, 'macos') }} # https://github.com/pdm-project/setup-pdm/issues/55
=======
        cache: ${{ !startsWith(matrix.os, 'macos') }}  # https://github.com/pdm-project/setup-pdm/issues/55
>>>>>>> ec7ffedc


    - name: "Install: Python dependencies"
      run: |
        set -eux

        python --version
        python -m pip install --upgrade pip
        pip install --upgrade pdm
        if [[ ! -e .venv ]]; then
          pdm venv create || true
        fi
        pdm sync --clean -v


    - name: Display project metadata
      run: pdm show


    - name: Security Audit
      run: pdm run audit


    - name: Check code style
      run: pdm run lint


    - name: Run unit tests with coverage
      run: |
        set -eux
        # Use a unique coverage file name for each matrix combination and test type
        export COVERAGE_FILE=".coverage.unit.${{ matrix.os }}-${{ matrix.PYTHON_VERSION }}"
        pdm run utest

    - name: Run integration tests with coverage
      run: |
        set -eux
        export COVERAGE_FILE=".coverage.itest.${{ matrix.os }}-${{ matrix.PYTHON_VERSION }}"
        case "${{ matrix.os }}" in
           ubuntu-*)
              sudo apt-get install --no-install-recommends -y xvfb
              xvfb-run pdm run itest
              ;;
           *) pdm run itest
              ;;
        esac

    - name: Store coverage files
      if: github.event_name == 'pull_request'  # Only store coverage on PRs
      uses: actions/upload-artifact@v4
      with:
        name: coverage-${{ matrix.os }}-${{ matrix.PYTHON_VERSION }}
        path: |
          .coverage.unit.${{ matrix.os }}-${{ matrix.PYTHON_VERSION }}
          .coverage.itest.${{ matrix.os }}-${{ matrix.PYTHON_VERSION }}
        include-hidden-files: true


    - name: Run app from source
      run: |
        echo "
        login:
          username: 'john.doe@example.com'
          password: 'such_a_secret'
        " > config.yaml

        set -eux

        pdm run app help
        pdm run app version
        pdm run app verify


    - name: "Install: binutils (strip)"
      if: startsWith(matrix.os, 'ubuntu')
      run: sudo apt-get install --no-install-recommends -y binutils


    - name: "Install: UPX"
      if: startsWith(matrix.os, 'windows')
      run: |
        set -eu

        upx_download_url=$(curl -fsSL -H "Authorization: token ${{ github.token }}" https://api.github.com/repos/upx/upx/releases/latest | grep browser_download_url | grep win64.zip | cut "-d\"" -f4)
        echo "Downloading [$upx_download_url]..."
        curl -fL -o /tmp/upx.zip $upx_download_url

        echo "Extracting upx zip..."
        mkdir /tmp/upx
        7z e /tmp/upx.zip -o/tmp/upx *.exe -r
        echo "$(cygpath -wa /tmp/upx)" >> $GITHUB_PATH

        /tmp/upx/upx.exe --version


    - name: Build self-contained executable
      run: |
        set -eux

        if [[ "${{ runner.os }}" == "Windows" ]]; then
          NO_UPX=1 pdm run compile
          mv dist/kleinanzeigen-bot.exe dist/kleinanzeigen-bot-uncompressed.exe
        fi

        pdm run compile

        ls -l dist


    - name: Run self-contained executable
      run: |
        set -eux

        dist/kleinanzeigen-bot help
        dist/kleinanzeigen-bot version
        dist/kleinanzeigen-bot verify


    - name: Upload self-contained executable
      uses: actions/upload-artifact@v4
      if: (github.ref_name == 'main' || github.ref_name == 'release') && matrix.PUBLISH_RELEASE && !env.ACT
      with:
        name: artifacts-${{ matrix.os }}
        path: dist/kleinanzeigen-bot*


    - name: Build Docker image
      if: startsWith(matrix.os, 'ubuntu')
      run: |
        set -eux

        bash docker/build-image.sh

        docker run --rm second-hand-friends/kleinanzeigen-bot help


    - name: Publish Docker image
      if: github.repository_owner == 'Second-Hand-Friends' && github.ref_name == 'main' && matrix.PUBLISH_RELEASE && startsWith(matrix.os, 'ubuntu') && !env.ACT
      run: |
        set -eux

        echo "${{ github.token }}" | docker login https://ghcr.io -u ${{ github.actor }} --password-stdin

        image_name="second-hand-friends/kleinanzeigen-bot"
        docker image tag $image_name ghcr.io/$image_name
        docker push ghcr.io/$image_name


  ###########################################################
  publish-release:
  ###########################################################
    runs-on: ubuntu-latest
<<<<<<< HEAD
    needs:
=======
    timeout-minutes: 5
    needs: 
>>>>>>> ec7ffedc
      - build
    if: (github.ref_name == 'main' || github.ref_name == 'release') && !github.event.act
    concurrency: publish-${{ github.ref_name }}-release # https://docs.github.com/en/actions/reference/workflow-syntax-for-github-actions#jobsjob_idconcurrency

    steps:
    - name: "Show: GitHub context"
      env:
        GITHUB_CONTEXT: ${{ toJSON(github) }}
      run: echo $GITHUB_CONTEXT


    - name: "Show: environment variables"
      run: env | sort


    - name: Configure Fast APT Mirror
      uses: vegardit/fast-apt-mirror.sh@v1


    - name: Git Checkout
      # only required by "gh release create" to prevent "fatal: Not a git repository"
      uses: actions/checkout@v4  # https://github.com/actions/checkout


    - name: Delete untagged docker image
      continue-on-error: true
      uses: actions/delete-package-versions@v5
      with:
        token: ${{ github.token }}
        delete-only-untagged-versions: true
        package-name: kleinanzeigen-bot
        package-type: container


    - name: Download build artifacts
      uses: actions/download-artifact@v4


    - name: Rename build artifacts
      run: |
        mv artifacts-macos-13/kleinanzeigen-bot kleinanzeigen-bot-darwin-amd64
        mv artifacts-macos-latest/kleinanzeigen-bot kleinanzeigen-bot-darwin-arm64
        mv artifacts-ubuntu-latest/kleinanzeigen-bot kleinanzeigen-bot-linux-amd64
        mv artifacts-windows-latest/kleinanzeigen-bot-uncompressed.exe kleinanzeigen-bot-windows-amd64-uncompressed.exe
        mv artifacts-windows-latest/kleinanzeigen-bot.exe kleinanzeigen-bot-windows-amd64.exe


    - name: Install ClamAV
      run: |
        sudo apt-get update
        sudo apt-get install -y clamav
        sudo systemctl stop clamav-freshclam.service
        sudo freshclam


    - name: Scan build artifacts
      run: clamscan kleinanzeigen-*


    - name: "Determine release name"
      id: release
      if: github.event_name != 'schedule'
      run: |
        case "$GITHUB_REF_NAME" in
          main)
            echo "name=preview" >>"$GITHUB_OUTPUT"
            ;;
          release)
            echo "name=latest" >>"$GITHUB_OUTPUT"
            ;;
        esac


    - name: "Delete previous '${{ steps.release.outputs.name }}' release"
      if: steps.release.outputs.name && steps.release.outputs.name != ''
      env:
        GITHUB_TOKEN: ${{ secrets.GITHUB_TOKEN }}
        RELEASE_NAME: ${{ steps.release.outputs.name }}
      # https://cli.github.com/manual/gh_release_delete
      run: |
        GH_DEBUG=1 gh release delete "$RELEASE_NAME" --yes --cleanup-tag || true


    - name: "Create '${{ steps.release.outputs.name }}' Release"
      if: steps.release.outputs.name && steps.release.outputs.name != ''
      env:
        GITHUB_TOKEN: ${{ secrets.GITHUB_TOKEN }}
        RELEASE_NAME: ${{ steps.release.outputs.name }}
        COMMIT_MSG: |  # https://stackoverflow.com/a/78420438/5116073
          ${{ github.event.head_commit.message }}

          ---
          #### ⚠️ Rechtlicher Hinweis
          <p>Die Verwendung dieses Programms kann unter Umständen gegen die zum jeweiligen Zeitpunkt bei kleinanzeigen.de geltenden Nutzungsbedingungen verstoßen.
          Es liegt in Ihrer Verantwortung, die rechtliche Zulässigkeit der Nutzung dieses Programms zu prüfen.
          Die Entwickler übernehmen keinerlei Haftung für mögliche Schäden oder rechtliche Konsequenzen.
          Die Nutzung erfolgt auf eigenes Risiko. Jede rechtswidrige Verwendung ist untersagt.</p>

          #### ⚠️ Legal notice
          <p>The use of this program could violate the terms of service of kleinanzeigen.de valid at the time of use.
          It is your responsibility to ensure the legal compliance of its use.
          The developers assume no liability for any damages or legal consequences.
          Use is at your own risk. Any unlawful use is strictly prohibited.</p>

      # https://cli.github.com/manual/gh_release_create
      run: |
        GH_DEBUG=1 gh release create "$RELEASE_NAME" \
          --title "$RELEASE_NAME" \
          ${{ steps.release.outputs.name == 'latest' && '--latest' || '' }} \
          ${{ steps.release.outputs.name == 'preview' && '--prerelease' || '' }} \
          --notes "$COMMIT_MSG" \
          --target "${{ github.sha }}" \
          kleinanzeigen-bot-darwin-amd64 \
          kleinanzeigen-bot-darwin-arm64 \
          kleinanzeigen-bot-linux-amd64 \
          kleinanzeigen-bot-windows-amd64.exe \
          kleinanzeigen-bot-windows-amd64-uncompressed.exe


    - name: "Delete intermediate build artifacts"
      uses: geekyeggo/delete-artifact@v5  # https://github.com/GeekyEggo/delete-artifact/
      with:
        name: "*"
        failOnError: false


  ###########################################################
  dependabot-pr-auto-merge:
  ###########################################################
    needs: build
    if: github.event_name == 'pull_request' && github.actor == 'dependabot[bot]'
    runs-on: ubuntu-latest
    timeout-minutes: 5

    permissions:
      contents: write
      pull-requests: write

    steps:
    - name: Merge Dependabot PR
      env:
        GITHUB_TOKEN: ${{secrets.GITHUB_TOKEN}}
        PR_URL: ${{github.event.pull_request.html_url}}
      run: gh pr merge --auto --rebase "$PR_URL"


  ###########################################################
  pdm-pr-auto-merge:
  ###########################################################
    needs: build
    if: github.event_name == 'pull_request' && github.actor == 'kleinanzeigen-bot-tu[bot]' && github.head_ref == 'dependencies/pdm'
    runs-on: ubuntu-latest
    timeout-minutes: 5

    permissions:
      contents: write
      pull-requests: write

    steps:
    - name: Merge Dependabot PR
      env:
        GITHUB_TOKEN: ${{secrets.GITHUB_TOKEN}}
        PR_URL: ${{github.event.pull_request.html_url}}
      run: gh pr merge --auto --rebase "$PR_URL"


  ###########################################################
  merge-coverage:
  ###########################################################
    needs: build
    if: github.event_name == 'pull_request'  # Only run on PRs
    runs-on: ubuntu-latest
    steps:
      - uses: actions/checkout@v4

      - name: "Install: Python and PDM"
        uses: pdm-project/setup-pdm@v4
        with:
          python-version: "3.10"
          cache: true

      - name: "Install coverage dependencies"
        run: |
          pdm add coverage

      - uses: actions/download-artifact@v4
        id: download
        with:
          pattern: coverage-*
          merge-multiple: true

      - name: Combine coverage files
        run: |
          pdm run coverage combine
          pdm run coverage xml
          pdm run coverage report

      - name: Store combined coverage data
        uses: actions/upload-artifact@v4
        with:
          name: python-coverage-comment-action
          path: |
            .coverage
            coverage.xml
            python-coverage-comment-action.txt<|MERGE_RESOLUTION|>--- conflicted
+++ resolved
@@ -113,11 +113,7 @@
       uses: pdm-project/setup-pdm@v4
       with:
         python-version: "${{ matrix.PYTHON_VERSION }}"
-<<<<<<< HEAD
-        cache: ${{ !startsWith(matrix.os, 'macos') }} # https://github.com/pdm-project/setup-pdm/issues/55
-=======
         cache: ${{ !startsWith(matrix.os, 'macos') }}  # https://github.com/pdm-project/setup-pdm/issues/55
->>>>>>> ec7ffedc
 
 
     - name: "Install: Python dependencies"
@@ -270,12 +266,8 @@
   publish-release:
   ###########################################################
     runs-on: ubuntu-latest
-<<<<<<< HEAD
-    needs:
-=======
     timeout-minutes: 5
     needs: 
->>>>>>> ec7ffedc
       - build
     if: (github.ref_name == 'main' || github.ref_name == 'release') && !github.event.act
     concurrency: publish-${{ github.ref_name }}-release # https://docs.github.com/en/actions/reference/workflow-syntax-for-github-actions#jobsjob_idconcurrency
