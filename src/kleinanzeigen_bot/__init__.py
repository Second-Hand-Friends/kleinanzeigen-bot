# SPDX-FileCopyrightText: © Sebastian Thomschke and contributors
# SPDX-License-Identifier: AGPL-3.0-or-later
# SPDX-ArtifactOfProjectHomePage: https://github.com/Second-Hand-Friends/kleinanzeigen-bot/
import atexit, enum, json, os, re, signal, sys, textwrap  # isort: skip
import getopt  # pylint: disable=deprecated-module
import urllib.parse as urllib_parse
from gettext import gettext as _
from typing import Any, Final

import certifi, colorama, nodriver  # isort: skip
from ruamel.yaml import YAML
from wcmatch import glob

from . import extract, resources
from ._version import __version__
from .model.ad_model import MAX_DESCRIPTION_LENGTH, Ad, AdPartial
from .model.config_model import Config
from .utils import dicts, error_handlers, loggers, misc
from .utils.exceptions import CaptchaEncountered
from .utils.files import abspath
from .utils.i18n import Locale, get_current_locale, pluralize, set_current_locale
from .utils.misc import ainput, ensure, is_frozen
from .utils.web_scraping_mixin import By, Element, Is, WebScrapingMixin

# W0406: possibly a bug, see https://github.com/PyCQA/pylint/issues/3933

LOG:Final[loggers.Logger] = loggers.get_logger(__name__)
LOG.setLevel(loggers.INFO)

colorama.just_fix_windows_console()


class AdMode(enum.Enum):
    PUBLISH = enum.auto()
    UPDATE = enum.auto()


class KleinanzeigenBot(WebScrapingMixin):

    def __init__(self) -> None:

        # workaround for https://github.com/Second-Hand-Friends/kleinanzeigen-bot/issues/295
        # see https://github.com/pyinstaller/pyinstaller/issues/7229#issuecomment-1309383026
        os.environ["SSL_CERT_FILE"] = certifi.where()

        super().__init__()

        self.root_url = "https://www.kleinanzeigen.de"

        self.config:Config
        self.config_file_path = abspath("config.yaml")

        self.categories:dict[str, str] = {}

        self.file_log:loggers.LogFileHandle | None = None
        log_file_basename = is_frozen() and os.path.splitext(os.path.basename(sys.executable))[0] or self.__module__
        self.log_file_path:str | None = abspath(f"{log_file_basename}.log")

        self.command = "help"
        self.ads_selector = "due"
        self.keep_old_ads = False

    def __del__(self) -> None:
        if self.file_log:
            self.file_log.close()
            self.file_log = None
        self.close_browser_session()

    def get_version(self) -> str:
        return __version__

    async def run(self, args:list[str]) -> None:
        self.parse_args(args)
        try:
            match self.command:
                case "help":
                    self.show_help()
                case "version":
                    print(self.get_version())
                case "verify":
                    self.configure_file_logging()
                    self.load_config()
                    self.load_ads()
                    LOG.info("############################################")
                    LOG.info("DONE: No configuration errors found.")
                    LOG.info("############################################")
                case "update-content-hash":
                    self.configure_file_logging()
                    self.load_config()
                    self.ads_selector = "all"
                    if ads := self.load_ads(exclude_ads_with_id = False):
                        self.update_content_hashes(ads)
                    else:
                        LOG.info("############################################")
                        LOG.info("DONE: No active ads found.")
                        LOG.info("############################################")
                case "publish":
                    self.configure_file_logging()
                    self.load_config()

                    if not (self.ads_selector in {"all", "new", "due", "changed"} or
                            any(selector in self.ads_selector.split(",") for selector in ("all", "new", "due", "changed")) or
                            re.compile(r"\d+[,\d+]*").search(self.ads_selector)):
                        LOG.warning('You provided no ads selector. Defaulting to "due".')
                        self.ads_selector = "due"

                    if ads := self.load_ads():
                        await self.create_browser_session()
                        await self.login()
                        await self.publish_ads(ads)
                    else:
                        LOG.info("############################################")
                        LOG.info("DONE: No new/outdated ads found.")
                        LOG.info("############################################")
                case "update":
                    self.configure_file_logging()
                    self.load_config()

                    if not (self.ads_selector in {"all", "changed"} or
                            any(selector in self.ads_selector.split(",") for selector in
                                ("all", "changed")) or
                            re.compile(r"\d+[,\d+]*").search(self.ads_selector)):
                        LOG.warning('You provided no ads selector. Defaulting to "changed".')
                        self.ads_selector = "changed"

                    if ads := self.load_ads():
                        await self.create_browser_session()
                        await self.login()
                        await self.update_ads(ads)
                    else:
                        LOG.info("############################################")
                        LOG.info("DONE: No changed ads found.")
                        LOG.info("############################################")
                case "delete":
                    self.configure_file_logging()
                    self.load_config()
                    if ads := self.load_ads():
                        await self.create_browser_session()
                        await self.login()
                        await self.delete_ads(ads)
                    else:
                        LOG.info("############################################")
                        LOG.info("DONE: No ads to delete found.")
                        LOG.info("############################################")
                case "download":
                    self.configure_file_logging()
                    # ad IDs depends on selector
                    if not (self.ads_selector in {"all", "new"} or re.compile(r"\d+[,\d+]*").search(self.ads_selector)):
                        LOG.warning('You provided no ads selector. Defaulting to "new".')
                        self.ads_selector = "new"
                    self.load_config()
                    await self.create_browser_session()
                    await self.login()
                    await self.download_ads()

                case _:
                    LOG.error("Unknown command: %s", self.command)
                    sys.exit(2)
        finally:
            self.close_browser_session()

    def show_help(self) -> None:
        if is_frozen():
            exe = sys.argv[0]
        elif os.getenv("PDM_PROJECT_ROOT", ""):
            exe = "pdm run app"
        else:
            exe = "python -m kleinanzeigen_bot"

        if get_current_locale().language == "de":
            print(textwrap.dedent(f"""\
            Verwendung: {colorama.Fore.LIGHTMAGENTA_EX}{exe} BEFEHL [OPTIONEN]{colorama.Style.RESET_ALL}

            Befehle:
              publish  - (Wieder-)Veröffentlicht Anzeigen
              verify   - Überprüft die Konfigurationsdateien
              delete   - Löscht Anzeigen
              update   - Aktualisiert bestehende Anzeigen
              download - Lädt eine oder mehrere Anzeigen herunter
              update-content-hash - Berechnet den content_hash aller Anzeigen anhand der aktuellen ad_defaults neu;
                                    nach Änderungen an den config.yaml/ad_defaults verhindert es, dass alle Anzeigen als
                                    "geändert" gelten und neu veröffentlicht werden.
              --
              help     - Zeigt diese Hilfe an (Standardbefehl)
              version  - Zeigt die Version der Anwendung an

            Optionen:
              --ads=all|due|new|changed|<id(s)> (publish) - Gibt an, welche Anzeigen (erneut) veröffentlicht werden sollen (STANDARD: due)
                    Mögliche Werte:
                    * all: Veröffentlicht alle Anzeigen erneut, ignoriert republication_interval
                    * due: Veröffentlicht alle neuen Anzeigen und erneut entsprechend dem republication_interval
                    * new: Veröffentlicht nur neue Anzeigen (d.h. Anzeigen ohne ID in der Konfigurationsdatei)
                    * changed: Veröffentlicht nur Anzeigen, die seit der letzten Veröffentlichung geändert wurden
                    * <id(s)>: Gibt eine oder mehrere Anzeigen-IDs an, die veröffentlicht werden sollen, z. B. "--ads=1,2,3", ignoriert republication_interval
                    * Kombinationen: Sie können mehrere Selektoren mit Kommas kombinieren, z. B. "--ads=changed,due" um sowohl geänderte als auch
                      fällige Anzeigen zu veröffentlichen
              --ads=all|new|<id(s)> (download) - Gibt an, welche Anzeigen heruntergeladen werden sollen (STANDARD: new)
                    Mögliche Werte:
                    * all: Lädt alle Anzeigen aus Ihrem Profil herunter
                    * new: Lädt Anzeigen aus Ihrem Profil herunter, die lokal noch nicht gespeichert sind
                    * <id(s)>: Gibt eine oder mehrere Anzeigen-IDs zum Herunterladen an, z. B. "--ads=1,2,3"
              --ads=changed|<id(s)> (update) - Gibt an, welche Anzeigen aktualisiert werden sollen (STANDARD: changed)
                    Mögliche Werte:
                    * changed: Aktualisiert nur Anzeigen, die seit der letzten Veröffentlichung geändert wurden
                    * <id(s)>: Gibt eine oder mehrere Anzeigen-IDs zum Aktualisieren an, z. B. "--ads=1,2,3"
              --force           - Alias für '--ads=all'
              --keep-old        - Verhindert das Löschen alter Anzeigen bei erneuter Veröffentlichung
              --config=<PATH>   - Pfad zur YAML- oder JSON-Konfigurationsdatei (STANDARD: ./config.yaml)
              --logfile=<PATH>  - Pfad zur Protokolldatei (STANDARD: ./kleinanzeigen-bot.log)
              --lang=en|de      - Anzeigesprache (STANDARD: Systemsprache, wenn unterstützt, sonst Englisch)
              -v, --verbose     - Aktiviert detaillierte Ausgabe – nur nützlich zur Fehlerbehebung
            """.rstrip()))
        else:
            print(textwrap.dedent(f"""\
            Usage: {colorama.Fore.LIGHTMAGENTA_EX}{exe} COMMAND [OPTIONS]{colorama.Style.RESET_ALL}

            Commands:
              publish  - (re-)publishes ads
              verify   - verifies the configuration files
              delete   - deletes ads
              update   - updates published ads
              download - downloads one or multiple ads
              update-content-hash – recalculates each ad’s content_hash based on the current ad_defaults;
                                    use this after changing config.yaml/ad_defaults to avoid every ad being marked "changed" and republished
              --
              help     - displays this help (default command)
              version  - displays the application version

            Options:
              --ads=all|due|new|changed|<id(s)> (publish) - specifies which ads to (re-)publish (DEFAULT: due)
                    Possible values:
                    * all: (re-)publish all ads ignoring republication_interval
                    * due: publish all new ads and republish ads according the republication_interval
                    * new: only publish new ads (i.e. ads that have no id in the config file)
                    * changed: only publish ads that have been modified since last publication
                    * <id(s)>: provide one or several ads by ID to (re-)publish, like e.g. "--ads=1,2,3" ignoring republication_interval
                    * Combinations: You can combine multiple selectors with commas, e.g. "--ads=changed,due" to publish both changed and due ads
              --ads=all|new|<id(s)> (download) - specifies which ads to download (DEFAULT: new)
                    Possible values:
                    * all: downloads all ads from your profile
                    * new: downloads ads from your profile that are not locally saved yet
                    * <id(s)>: provide one or several ads by ID to download, like e.g. "--ads=1,2,3"
              --ads=changed|<id(s)> (update) - specifies which ads to update (DEFAULT: changed)
                    Possible values:
                    * changed: only update ads that have been modified since last publication
                    * <id(s)>: provide one or several ads by ID to update, like e.g. "--ads=1,2,3"
              --force           - alias for '--ads=all'
              --keep-old        - don't delete old ads on republication
              --config=<PATH>   - path to the config YAML or JSON file (DEFAULT: ./config.yaml)
              --logfile=<PATH>  - path to the logfile (DEFAULT: ./kleinanzeigen-bot.log)
              --lang=en|de      - display language (STANDARD: system language if supported, otherwise English)
              -v, --verbose     - enables verbose output - only useful when troubleshooting issues
            """.rstrip()))

    def parse_args(self, args:list[str]) -> None:
        try:
            options, arguments = getopt.gnu_getopt(args[1:], "hv", [
                "ads=",
                "config=",
                "force",
                "help",
                "keep-old",
                "logfile=",
                "lang=",
                "verbose"
            ])
        except getopt.error as ex:
            LOG.error(ex.msg)
            LOG.error("Use --help to display available options.")
            sys.exit(2)

        for option, value in options:
            match option:
                case "-h" | "--help":
                    self.show_help()
                    sys.exit(0)
                case "--config":
                    self.config_file_path = abspath(value)
                case "--logfile":
                    if value:
                        self.log_file_path = abspath(value)
                    else:
                        self.log_file_path = None
                case "--ads":
                    self.ads_selector = value.strip().lower()
                case "--force":
                    self.ads_selector = "all"
                case "--keep-old":
                    self.keep_old_ads = True
                case "--lang":
                    set_current_locale(Locale.of(value))
                case "-v" | "--verbose":
                    LOG.setLevel(loggers.DEBUG)
                    loggers.get_logger("nodriver").setLevel(loggers.INFO)

        match len(arguments):
            case 0:
                self.command = "help"
            case 1:
                self.command = arguments[0]
            case _:
                LOG.error("More than one command given: %s", arguments)
                sys.exit(2)

    def configure_file_logging(self) -> None:
        if not self.log_file_path:
            return
        if self.file_log:
            return

        LOG.info("Logging to [%s]...", self.log_file_path)
        self.file_log = loggers.configure_file_logging(self.log_file_path)

        LOG.info("App version: %s", self.get_version())
        LOG.info("Python version: %s", sys.version)

    def __check_ad_republication(self, ad_cfg:Ad, ad_file_relative:str) -> bool:
        """
        Check if an ad needs to be republished based on republication interval.
        Note:  This method does not check for content changes. Use __check_ad_changed for that.

        Returns:
            True if the ad should be republished based on the interval.
        """
        if ad_cfg.updated_on:
            last_updated_on = ad_cfg.updated_on
        elif ad_cfg.created_on:
            last_updated_on = ad_cfg.created_on
        else:
            return True

        if not last_updated_on:
            return True

        # Check republication interval
        ad_age = misc.now() - last_updated_on
        if ad_age.days <= ad_cfg.republication_interval:
            LOG.info(
                " -> SKIPPED: ad [%s] was last published %d days ago. republication is only required every %s days",
                ad_file_relative,
                ad_age.days,
                ad_cfg.republication_interval
            )
            return False

        return True

    def __check_ad_changed(self, ad_cfg:Ad, ad_cfg_orig:dict[str, Any], ad_file_relative:str) -> bool:
        """
        Check if an ad has been changed since last publication.

        Returns:
            True if the ad has been changed.
        """
        if not ad_cfg.id:
            # New ads are not considered "changed"
            return False

        # Calculate hash on original config to match what was stored
        current_hash = AdPartial.model_validate(ad_cfg_orig).update_content_hash().content_hash
        stored_hash = ad_cfg_orig.get("content_hash")

        LOG.debug("Hash comparison for [%s]:", ad_file_relative)
        LOG.debug("    Stored hash: %s", stored_hash)
        LOG.debug("    Current hash: %s", current_hash)

        if stored_hash and current_hash != stored_hash:
            LOG.info("Changes detected in ad [%s], will republish", ad_file_relative)
            # Update hash in original configuration
            ad_cfg_orig["content_hash"] = current_hash
            return True

        return False

    def load_ads(self, *, ignore_inactive:bool = True, exclude_ads_with_id:bool = True) -> list[tuple[str, Ad, dict[str, Any]]]:
        """
        Load and validate all ad config files, optionally filtering out inactive or already-published ads.

        Args:
            ignore_inactive (bool):
                Skip ads with `active=False`.
            exclude_ads_with_id (bool):
                Skip ads whose raw data already contains an `id`, i.e. was published before.

        Returns:
            list[tuple[str, Ad, dict[str, Any]]]:
            Tuples of (file_path, validated Ad model, original raw data).
        """
        LOG.info("Searching for ad config files...")

        ad_files:dict[str, str] = {}
        data_root_dir = os.path.dirname(self.config_file_path)
        for file_pattern in self.config.ad_files:
            for ad_file in glob.glob(file_pattern, root_dir = data_root_dir, flags = glob.GLOBSTAR | glob.BRACE | glob.EXTGLOB):
                if not str(ad_file).endswith("ad_fields.yaml"):
                    ad_files[abspath(ad_file, relative_to = data_root_dir)] = ad_file
        LOG.info(" -> found %s", pluralize("ad config file", ad_files))
        if not ad_files:
            return []

        ids = []
        use_specific_ads = False
        selectors = self.ads_selector.split(",")

        if re.compile(r"\d+[,\d+]*").search(self.ads_selector):
            ids = [int(n) for n in self.ads_selector.split(",")]
            use_specific_ads = True
            LOG.info("Start fetch task for the ad(s) with id(s):")
            LOG.info(" | ".join([str(id_) for id_ in ids]))

        ads = []
        for ad_file, ad_file_relative in sorted(ad_files.items()):
            ad_cfg_orig:dict[str, Any] = dicts.load_dict(ad_file, "ad")
            ad_cfg:Ad = self.load_ad(ad_cfg_orig)

            if ignore_inactive and not ad_cfg.active:
                LOG.info(" -> SKIPPED: inactive ad [%s]", ad_file_relative)
                continue

            if use_specific_ads:
                if ad_cfg.id not in ids:
                    LOG.info(" -> SKIPPED: ad [%s] is not in list of given ids.", ad_file_relative)
                    continue
            else:
                # Check if ad should be included based on selectors
                should_include = False

                # Check for 'changed' selector
                if "changed" in selectors and self.__check_ad_changed(ad_cfg, ad_cfg_orig, ad_file_relative):
                    should_include = True

                # Check for 'new' selector
                if "new" in selectors and (not ad_cfg.id or not exclude_ads_with_id):
                    should_include = True
                elif "new" in selectors and ad_cfg.id and exclude_ads_with_id:
                    LOG.info(" -> SKIPPED: ad [%s] is not new. already has an id assigned.", ad_file_relative)

                # Check for 'due' selector
                if "due" in selectors:
                    # For 'due' selector, check if the ad is due for republication based on interval
                    if self.__check_ad_republication(ad_cfg, ad_file_relative):
                        should_include = True

                # Check for 'all' selector (always include)
                if "all" in selectors:
                    should_include = True

                if not should_include:
                    continue

            ensure(self.__get_description(ad_cfg, with_affixes = False), f"-> property [description] not specified @ [{ad_file}]")
            self.__get_description(ad_cfg, with_affixes = True)  # validates complete description

            if ad_cfg.category:
                resolved_category_id = self.categories.get(ad_cfg.category)
                if not resolved_category_id and ">" in ad_cfg.category:
                    # this maps actually to the sonstiges/weiteres sub-category
                    parent_category = ad_cfg.category.rpartition(">")[0].strip()
                    resolved_category_id = self.categories.get(parent_category)
                    if resolved_category_id:
                        LOG.warning(
                            "Category [%s] unknown. Using category [%s] with ID [%s] instead.",
                            ad_cfg.category, parent_category, resolved_category_id)

                if resolved_category_id:
                    ad_cfg.category = resolved_category_id

            if ad_cfg.images:
                images = []
                ad_dir = os.path.dirname(ad_file)
                for image_pattern in ad_cfg.images:
                    pattern_images = set()
                    for image_file in glob.glob(image_pattern, root_dir = ad_dir, flags = glob.GLOBSTAR | glob.BRACE | glob.EXTGLOB):
                        _, image_file_ext = os.path.splitext(image_file)
                        ensure(image_file_ext.lower() in {".gif", ".jpg", ".jpeg", ".png"}, f"Unsupported image file type [{image_file}]")
                        if os.path.isabs(image_file):
                            pattern_images.add(image_file)
                        else:
                            pattern_images.add(abspath(image_file, relative_to = ad_file))
                    images.extend(sorted(pattern_images))
                ensure(images or not ad_cfg.images, f"No images found for given file patterns {ad_cfg.images} at {ad_dir}")
                ad_cfg.images = list(dict.fromkeys(images))

            ads.append((
                ad_file,
                ad_cfg,
                ad_cfg_orig
            ))

        LOG.info("Loaded %s", pluralize("ad", ads))
        return ads

    def load_ad(self, ad_cfg_orig:dict[str, Any]) -> Ad:
        return AdPartial.model_validate(ad_cfg_orig).to_ad(self.config.ad_defaults)

    def load_config(self) -> None:
        # write default config.yaml if config file does not exist
        if not os.path.exists(self.config_file_path):
            LOG.warning("Config file %s does not exist. Creating it with default values...", self.config_file_path)
            default_config = Config.model_construct()
            default_config.login.username = ""
            default_config.login.password = ""
            dicts.save_dict(self.config_file_path, default_config.model_dump(exclude_none = True, exclude = {
                "ad_defaults": {
                    "description"  # deprecated
                }
            }), header = "# yaml-language-server: $schema=https://raw.githubusercontent.com/Second-Hand-Friends/kleinanzeigen-bot/refs/heads/main/schemas/config.schema.json")

        config_yaml = dicts.load_dict_if_exists(self.config_file_path, _("config"))
        self.config = Config.model_validate(config_yaml, strict = True, context = self.config_file_path)

        # load built-in category mappings
        self.categories = dicts.load_dict_from_module(resources, "categories.yaml", "categories")
        deprecated_categories = dicts.load_dict_from_module(resources, "categories_old.yaml", "categories")
        self.categories.update(deprecated_categories)
        if self.config.categories:
            self.categories.update(self.config.categories)
        LOG.info(" -> found %s", pluralize("category", self.categories))

        # populate browser_config object used by WebScrapingMixin
        self.browser_config.arguments = self.config.browser.arguments
        self.browser_config.binary_location = self.config.browser.binary_location
        self.browser_config.extensions = [abspath(item, relative_to = self.config_file_path) for item in self.config.browser.extensions]
        self.browser_config.use_private_window = self.config.browser.use_private_window
        if self.config.browser.user_data_dir:
            self.browser_config.user_data_dir = abspath(self.config.browser.user_data_dir, relative_to = self.config_file_path)
        self.browser_config.profile_name = self.config.browser.profile_name

    async def check_and_wait_for_captcha(self, *, is_login_page:bool = True) -> None:
        try:
            await self.web_find(By.CSS_SELECTOR,
                                "iframe[name^='a-'][src^='https://www.google.com/recaptcha/api2/anchor?']", timeout = 2)

            if not is_login_page and self.config.captcha.auto_restart:
                LOG.warning("Captcha recognized - auto-restart enabled, abort run...")
                raise CaptchaEncountered(misc.parse_duration(self.config.captcha.restart_delay))

            LOG.warning("############################################")
            LOG.warning("# Captcha present! Please solve the captcha.")
            LOG.warning("############################################")

            if not is_login_page:
                await self.web_scroll_page_down()

            await ainput(_("Press a key to continue..."))
        except TimeoutError:
            pass

    async def login(self) -> None:
        LOG.info("Checking if already logged in...")
        await self.web_open(f"{self.root_url}")

        if await self.is_logged_in():
            LOG.info("Already logged in as [%s]. Skipping login.", self.config.login.username)
            return

        LOG.info("Opening login page...")
        await self.web_open(f"{self.root_url}/m-einloggen.html?targetUrl=/")

        await self.fill_login_data_and_send()
        await self.handle_after_login_logic()

        # Sometimes a second login is required
        if not await self.is_logged_in():
            await self.fill_login_data_and_send()
            await self.handle_after_login_logic()

    async def fill_login_data_and_send(self) -> None:
        LOG.info("Logging in as [%s]...", self.config.login.username)
        await self.web_input(By.ID, "login-email", self.config.login.username)

        # clearing password input in case browser has stored login data set
        await self.web_input(By.ID, "login-password", "")
        await self.web_input(By.ID, "login-password", self.config.login.password)

        await self.check_and_wait_for_captcha(is_login_page = True)

        await self.web_click(By.CSS_SELECTOR, "form#login-form button[type='submit']")

    async def handle_after_login_logic(self) -> None:
        try:
            await self.web_find(By.TEXT, "Wir haben dir gerade einen 6-stelligen Code für die Telefonnummer", timeout = 4)
            LOG.warning("############################################")
            LOG.warning("# Device verification message detected. Please follow the instruction displayed in the Browser.")
            LOG.warning("############################################")
            await ainput("Press ENTER when done...")
        except TimeoutError:
            pass

        try:
            LOG.info("Handling GDPR disclaimer...")
            await self.web_find(By.ID, "gdpr-banner-accept", timeout = 10)
            await self.web_click(By.ID, "gdpr-banner-cmp-button")
            await self.web_click(By.XPATH, "//div[@id='ConsentManagementPage']//*//button//*[contains(., 'Alle ablehnen und fortfahren')]", timeout = 10)
        except TimeoutError:
            pass

    async def is_logged_in(self) -> bool:
        try:
            # Try to find the standard element first
            user_info = await self.web_text(By.CLASS_NAME, "mr-medium")
            if self.config.login.username.lower() in user_info.lower():
                return True
        except TimeoutError:
            try:
                # If standard element not found, try the alternative
                user_info = await self.web_text(By.ID, "user-email")
                if self.config.login.username.lower() in user_info.lower():
                    return True
            except TimeoutError:
                return False
        return False

    async def delete_ads(self, ad_cfgs:list[tuple[str, Ad, dict[str, Any]]]) -> None:
        count = 0

        published_ads = json.loads(
            (await self.web_request(f"{self.root_url}/m-meine-anzeigen-verwalten.json?sort=DEFAULT"))["content"])["ads"]

        for (ad_file, ad_cfg, _ad_cfg_orig) in ad_cfgs:
            count += 1
            LOG.info("Processing %s/%s: '%s' from [%s]...", count, len(ad_cfgs), ad_cfg.title, ad_file)
            await self.delete_ad(ad_cfg, published_ads, delete_old_ads_by_title = self.config.publishing.delete_old_ads_by_title)
            await self.web_sleep()

        LOG.info("############################################")
        LOG.info("DONE: Deleted %s", pluralize("ad", count))
        LOG.info("############################################")

    async def delete_ad(self, ad_cfg:Ad, published_ads:list[dict[str, Any]], *, delete_old_ads_by_title:bool) -> bool:
        LOG.info("Deleting ad '%s' if already present...", ad_cfg.title)

        await self.web_open(f"{self.root_url}/m-meine-anzeigen.html")
        csrf_token_elem = await self.web_find(By.CSS_SELECTOR, "meta[name=_csrf]")
        csrf_token = csrf_token_elem.attrs["content"]
        ensure(csrf_token is not None, "Expected CSRF Token not found in HTML content!")

        if delete_old_ads_by_title:

            for published_ad in published_ads:
                published_ad_id = int(published_ad.get("id", -1))
                published_ad_title = published_ad.get("title", "")
                if ad_cfg.id == published_ad_id or ad_cfg.title == published_ad_title:
                    LOG.info(" -> deleting %s '%s'...", published_ad_id, published_ad_title)
                    await self.web_request(
                        url = f"{self.root_url}/m-anzeigen-loeschen.json?ids={published_ad_id}",
                        method = "POST",
                        headers = {"x-csrf-token": csrf_token}
                    )
        elif ad_cfg.id:
            await self.web_request(
                url = f"{self.root_url}/m-anzeigen-loeschen.json?ids={ad_cfg.id}",
                method = "POST",
                headers = {"x-csrf-token": csrf_token},
                valid_response_codes = [200, 404]
            )

        await self.web_sleep()
        ad_cfg.id = None
        return True

    async def publish_ads(self, ad_cfgs:list[tuple[str, Ad, dict[str, Any]]]) -> None:
        count = 0

        published_ads = json.loads(
            (await self.web_request(f"{self.root_url}/m-meine-anzeigen-verwalten.json?sort=DEFAULT"))["content"])["ads"]

        for (ad_file, ad_cfg, ad_cfg_orig) in ad_cfgs:
            LOG.info("Processing %s/%s: '%s' from [%s]...", count + 1, len(ad_cfgs), ad_cfg.title, ad_file)

            if [x for x in published_ads if x["id"] == ad_cfg.id and x["state"] == "paused"]:
                LOG.info("Skipping because ad is reserved")
                continue

            count += 1

            await self.publish_ad(ad_file, ad_cfg, ad_cfg_orig, published_ads, AdMode.PUBLISH)
            await self.web_await(lambda: self.web_check(By.ID, "checking-done", Is.DISPLAYED), timeout = 5 * 60)

            if self.config.publishing.delete_old_ads == "AFTER_PUBLISH" and not self.keep_old_ads:
                await self.delete_ad(ad_cfg, published_ads, delete_old_ads_by_title = False)

        LOG.info("############################################")
        LOG.info("DONE: (Re-)published %s", pluralize("ad", count))
        LOG.info("############################################")

    async def publish_ad(self, ad_file:str, ad_cfg:Ad, ad_cfg_orig:dict[str, Any], published_ads:list[dict[str, Any]], mode:AdMode = AdMode.PUBLISH) -> None:
        """
        @param ad_cfg: the effective ad config (i.e. with default values applied etc.)
        @param ad_cfg_orig: the ad config as present in the YAML file
        @param published_ads: json list of published ads
        @param mode: the mode of ad editing, either publishing a new or updating an existing ad
        """

        if mode == AdMode.PUBLISH:
            await self.assert_free_ad_limit_not_reached()

            if self.config.publishing.delete_old_ads == "BEFORE_PUBLISH" and not self.keep_old_ads:
                await self.delete_ad(ad_cfg, published_ads, delete_old_ads_by_title = self.config.publishing.delete_old_ads_by_title)

            LOG.info("Publishing ad '%s'...", ad_cfg.title)
            await self.web_open(f"{self.root_url}/p-anzeige-aufgeben-schritt2.html")
        else:
            LOG.info("Updating ad '%s'...", ad_cfg.title)
            await self.web_open(f"{self.root_url}/p-anzeige-bearbeiten.html?adId={ad_cfg.id}")

        if loggers.is_debug(LOG):
            LOG.debug(" -> effective ad meta:")
            YAML().dump(ad_cfg.model_dump(), sys.stdout)

        if ad_cfg.type == "WANTED":
            await self.web_click(By.ID, "adType2")

        #############################
        # set title
        #############################
        await self.web_input(By.ID, "postad-title", ad_cfg.title)

        #############################
        # set category
        #############################
        await self.__set_category(ad_cfg.category, ad_file)

        #############################
        # set special attributes
        #############################
        await self.__set_special_attributes(ad_cfg)

        #############################
        # set shipping type/options/costs
        #############################
        if ad_cfg.type == "WANTED":
            # special handling for ads of type WANTED since shipping is a special attribute for these
            if ad_cfg.shipping_type in {"PICKUP", "SHIPPING"}:
                shipping_value = "ja" if ad_cfg.shipping_type == "SHIPPING" else "nein"
                try:
                    await self.web_select(By.XPATH, "//select[contains(@id, '.versand_s')]", shipping_value)
                except TimeoutError:
                    LOG.warning("Failed to set shipping attribute for type '%s'!", ad_cfg.shipping_type)
        else:
            await self.__set_shipping(ad_cfg, mode)

        #############################
        # set price
        #############################
        price_type = ad_cfg.price_type
        if price_type != "NOT_APPLICABLE":
            try:
                await self.web_select(By.CSS_SELECTOR, "select#price-type-react, select#micro-frontend-price-type, select#priceType", price_type)
            except TimeoutError:
                pass
            if ad_cfg.price:
                if mode == AdMode.UPDATE:
                    # we have to clear the input, otherwise input gets appended
                    await self.web_input(By.CSS_SELECTOR,
                                     "input#post-ad-frontend-price, input#micro-frontend-price, input#pstad-price", "")
                await self.web_input(By.CSS_SELECTOR, "input#post-ad-frontend-price, input#micro-frontend-price, input#pstad-price", str(ad_cfg.price))

        #############################
        # set sell_directly
        #############################
        sell_directly = ad_cfg.sell_directly
        try:
            if ad_cfg.shipping_type == "SHIPPING":
                if sell_directly and ad_cfg.shipping_options and price_type in {"FIXED", "NEGOTIABLE"}:
                    if not await self.web_check(By.ID, "radio-buy-now-yes", Is.SELECTED):
                        await self.web_click(By.ID, "radio-buy-now-yes")
                elif not await self.web_check(By.ID, "radio-buy-now-no", Is.SELECTED):
                    await self.web_click(By.ID, "radio-buy-now-no")
        except TimeoutError as ex:
            LOG.debug(ex, exc_info = True)

        #############################
        # set description
        #############################
        description = self.__get_description(ad_cfg, with_affixes = True)
        await self.web_execute("document.querySelector('#pstad-descrptn').value = `" + description.replace("`", "'") + "`")

        #############################
        # set contact zipcode
        #############################
        if ad_cfg.contact.zipcode:
            await self.web_input(By.ID, "pstad-zip", ad_cfg.contact.zipcode)
            # Set city if location is specified
            if ad_cfg.contact.location:
                try:
                    await self.web_sleep(1)  # Wait for city dropdown to populate
                    options = await self.web_find_all(By.CSS_SELECTOR, "#pstad-citychsr option")

                    for option in options:
                        if option.text == ad_cfg.contact.location:
                            await self.web_select(By.ID, "pstad-citychsr", option.attrs.value)
                            break
                except TimeoutError:
                    LOG.debug("Could not set city from location")

        #############################
        # set contact street
        #############################
        if ad_cfg.contact.street:
            try:
                if await self.web_check(By.ID, "pstad-street", Is.DISABLED):
                    await self.web_click(By.ID, "addressVisibility")
                    await self.web_sleep()
            except TimeoutError:
                # ignore
                pass
            await self.web_input(By.ID, "pstad-street", ad_cfg.contact.street)

        #############################
        # set contact name
        #############################
        if ad_cfg.contact.name and not await self.web_check(By.ID, "postad-contactname", Is.READONLY):
            await self.web_input(By.ID, "postad-contactname", ad_cfg.contact.name)

        #############################
        # set contact phone
        #############################
        if ad_cfg.contact.phone:
            if await self.web_check(By.ID, "postad-phonenumber", Is.DISPLAYED):
                try:
                    if await self.web_check(By.ID, "postad-phonenumber", Is.DISABLED):
                        await self.web_click(By.ID, "phoneNumberVisibility")
                        await self.web_sleep()
                except TimeoutError:
                    # ignore
                    pass
                await self.web_input(By.ID, "postad-phonenumber", ad_cfg.contact.phone)

        if mode == AdMode.UPDATE:
            #############################
            # delete previous images because we don't know which have changed
            #############################
            img_items = await self.web_find_all(By.CSS_SELECTOR,
                                                "ul#j-pictureupload-thumbnails > li.ui-sortable-handle")
            for element in img_items:
                btn = await self.web_find(By.CSS_SELECTOR, "button.pictureupload-thumbnails-remove", parent=element)
                await btn.click()

        #############################
        # upload images
        #############################
        await self.__upload_images(ad_cfg)

        #############################
        # wait for captcha
        #############################
        await self.check_and_wait_for_captcha(is_login_page = False)

        #############################
        # submit
        #############################
        try:
            await self.web_click(By.ID, "pstad-submit")
        except TimeoutError:
            # https://github.com/Second-Hand-Friends/kleinanzeigen-bot/issues/40
            await self.web_click(By.XPATH, "//fieldset[@id='postad-publish']//*[contains(., 'Anzeige aufgeben')]")
            await self.web_click(By.ID, "imprint-guidance-submit")

        # check for no image question
        try:
            image_hint_xpath = '//*[contains(@class, "ModalDialog--Actions")]//button[contains(., "Ohne Bild veröffentlichen")]'
            if not ad_cfg.images and await self.web_check(By.XPATH, image_hint_xpath, Is.DISPLAYED):
                await self.web_click(By.XPATH, image_hint_xpath)
        except TimeoutError:
            pass  # nosec

        #############################
        # wait for payment form if commercial account is used
        #############################
        try:
            await self.web_find(By.ID, "myftr-shppngcrt-frm", timeout = 2)

            LOG.warning("############################################")
            LOG.warning("# Payment form detected! Please proceed with payment.")
            LOG.warning("############################################")
            await self.web_scroll_page_down()
            input(_("Press a key to continue..."))
        except TimeoutError:
            pass

        await self.web_await(lambda: "p-anzeige-aufgeben-bestaetigung.html?adId=" in self.page.url, timeout = 20)

        # extract the ad id from the URL's query parameter
        current_url_query_params = urllib_parse.parse_qs(urllib_parse.urlparse(self.page.url).query)
        ad_id = int(current_url_query_params.get("adId", [])[0])
        ad_cfg_orig["id"] = ad_id

        # check for approval message
        try:
            approval_link_xpath = '//*[contains(@id, "not-completed")]//a[contains(@class, "to-my-ads-link")]'
            if await self.web_check(By.XPATH, approval_link_xpath, Is.DISPLAYED):
                await self.web_click(By.XPATH, approval_link_xpath)
        except TimeoutError:
            pass  # nosec

        # Update content hash after successful publication
        # Calculate hash on original config to ensure consistent comparison on restart
        ad_cfg_orig["content_hash"] = AdPartial.model_validate(ad_cfg_orig).update_content_hash().content_hash
        ad_cfg_orig["updated_on"] = misc.now().isoformat(timespec = "seconds")
        if not ad_cfg.created_on and not ad_cfg.id:
            ad_cfg_orig["created_on"] = ad_cfg_orig["updated_on"]

        LOG.info(" -> SUCCESS: ad published with ID %s" if mode == AdMode.PUBLISH else " -> SUCCESS: ad updated with ID %s", ad_id)

        dicts.save_dict(ad_file, ad_cfg_orig)

    async def update_ads(self, ad_cfgs:list[tuple[str, Ad, dict[str, Any]]]) -> None:
        count = 0

        published_ads = json.loads(
            (await self.web_request(f"{self.root_url}/m-meine-anzeigen-verwalten.json?sort=DEFAULT"))["content"])["ads"]

        for (ad_file, ad_cfg, ad_cfg_orig) in ad_cfgs:
            ad = next((ad for ad in published_ads if ad["id"] == ad_cfg.id), None)

            if not ad:
                continue

            LOG.info("Processing %s/%s: '%s' from [%s]...", count + 1, len(ad_cfgs), ad_cfg.title, ad_file)
            if ad["state"] == "paused":
                LOG.info("Skipping because ad is reserved")
                continue

            count += 1

            await self.publish_ad(ad_file, ad_cfg, ad_cfg_orig, published_ads, AdMode.UPDATE)
            await self.web_await(lambda: self.web_check(By.ID, "checking-done", Is.DISPLAYED), timeout = 5 * 60)

        LOG.info("############################################")
        LOG.info("DONE: updated %s", pluralize("ad", count))
        LOG.info("############################################")

    async def __set_condition(self, condition_value:str) -> None:
        condition_mapping = {
            "new_with_tag": "Neu mit Etikett",
            "new": "Neu",
            "like_new": "Sehr Gut",
            "alright": "Gut",
            "ok": "In Ordnung",
            "defect": "Defekt",
        }
        mapped_condition = condition_mapping.get(condition_value)

        try:
            # Open condition dialog
<<<<<<< HEAD
            await self.web_click(By.XPATH, '//*[@id="j-post-listing-frontend-conditions"]//button[contains(@class, "SelectionButton")]')
=======
            await self.web_click(By.XPATH, '//*[contains(@id, "j-post-listing-frontend-conditions")]//button[contains(., "Bitte wählen")]')
>>>>>>> 0f1cf719
        except TimeoutError:
            LOG.debug("Unable to open condition dialog and select condition [%s]", condition_value, exc_info = True)
            return

        try:
            # Click radio button
            await self.web_click(By.CSS_SELECTOR, f'.SingleSelectionItem--Main input[type=radio][data-testid="{mapped_condition}"]')
        except TimeoutError:
            LOG.debug("Unable to select condition [%s]", condition_value, exc_info = True)

        try:
<<<<<<< HEAD
            # Click continue button
=======
            # Click accept button
>>>>>>> 0f1cf719
            await self.web_click(By.XPATH, '//*[contains(@id, "j-post-listing-frontend-conditions")]//dialog//button[contains(., "Bestätigen")]')
        except TimeoutError as ex:
            raise TimeoutError(_("Unable to close condition dialog!")) from ex

    async def __set_category(self, category:str | None, ad_file:str) -> None:
        # click on something to trigger automatic category detection
        await self.web_click(By.ID, "pstad-descrptn")

        is_category_auto_selected = False
        try:
            if await self.web_text(By.ID, "postad-category-path"):
                is_category_auto_selected = True
        except TimeoutError:
            pass

        if category:
            await self.web_sleep()  # workaround for https://github.com/Second-Hand-Friends/kleinanzeigen-bot/issues/39
            await self.web_click(By.ID, "pstad-lnk-chngeCtgry")
            await self.web_find(By.ID, "postad-step1-sbmt")

            category_url = f"{self.root_url}/p-kategorie-aendern.html#?path={category}"
            await self.web_open(category_url)
            await self.web_click(By.XPATH, "//*[@id='postad-step1-sbmt']/button")
        else:
            ensure(is_category_auto_selected, f"No category specified in [{ad_file}] and automatic category detection failed")

    async def __set_special_attributes(self, ad_cfg:Ad) -> None:
        if not ad_cfg.special_attributes:
            return

        LOG.debug("Found %i special attributes", len(ad_cfg.special_attributes))
        for special_attribute_key, special_attribute_value in ad_cfg.special_attributes.items():

            if special_attribute_key == "condition_s":
                await self.__set_condition(special_attribute_value)
                continue

            LOG.debug("Setting special attribute [%s] to [%s]...", special_attribute_key, special_attribute_value)
            try:
                # if the <select> element exists but is inside an invisible container, make the container visible
                select_container_xpath = f"//div[@class='l-row' and descendant::select[@id='{special_attribute_key}']]"
                if not await self.web_check(By.XPATH, select_container_xpath, Is.DISPLAYED):
                    await (await self.web_find(By.XPATH, select_container_xpath)).apply("elem => elem.singleNodeValue.style.display = 'block'")
            except TimeoutError:
                pass  # nosec

            try:
                # finding element by name cause id are composed sometimes eg. autos.marke_s+autos.model_s for Modell by cars
                special_attr_elem = await self.web_find(By.XPATH, f"//*[contains(@name, '{special_attribute_key}')]")
            except TimeoutError as ex:
                LOG.debug("Attribute field '%s' could not be found.", special_attribute_key)
                raise TimeoutError(f"Failed to set special attribute [{special_attribute_key}] (not found)") from ex

            try:
                elem_id = special_attr_elem.attrs.id
                if special_attr_elem.local_name == "select":
                    LOG.debug("Attribute field '%s' seems to be a select...", special_attribute_key)
                    await self.web_select(By.ID, elem_id, special_attribute_value)
                elif special_attr_elem.attrs.type == "checkbox":
                    LOG.debug("Attribute field '%s' seems to be a checkbox...", special_attribute_key)
                    await self.web_click(By.ID, elem_id)
                else:
                    LOG.debug("Attribute field '%s' seems to be a text input...", special_attribute_key)
                    await self.web_input(By.ID, elem_id, special_attribute_value)
            except TimeoutError as ex:
                LOG.debug("Attribute field '%s' is not of kind radio button.", special_attribute_key)
                raise TimeoutError(f"Failed to set special attribute [{special_attribute_key}]") from ex
            LOG.debug("Successfully set attribute field [%s] to [%s]...", special_attribute_key, special_attribute_value)

    async def __set_shipping(self, ad_cfg:Ad, mode:AdMode = AdMode.PUBLISH) -> None:
        if ad_cfg.shipping_type == "PICKUP":
            try:
                await self.web_click(By.XPATH,
                    '//*[contains(@class, "ShippingPickupSelector")]//label[contains(., "Nur Abholung")]/../input[@type="radio"]')
            except TimeoutError as ex:
                LOG.debug(ex, exc_info = True)
        elif ad_cfg.shipping_options:
            await self.web_click(By.XPATH, '//*[contains(@class, "SubSection")]//button[contains(@class, "SelectionButton")]')

            if mode == AdMode.UPDATE:
                try:
                    # when "Andere Versandmethoden" is not available, go back and start over new
                    await self.web_find(By.XPATH, '//*[contains(@class, "CarrierSelectionModal")]//button[contains(., "Andere Versandmethoden")]', timeout=2)
                except TimeoutError:
                    await self.web_click(By.XPATH, '//dialog//button[contains(., "Zurück")]')

            await self.web_click(By.XPATH, '//*[contains(@class, "CarrierSelectionModal")]//button[contains(., "Andere Versandmethoden")]')
            await self.__set_shipping_options(ad_cfg)
        else:
            special_shipping_selector = '//select[contains(@id, ".versand_s")]'
            if await self.web_check(By.XPATH, special_shipping_selector, Is.DISPLAYED):
                # try to set special attribute selector (then we have a commercial account)
                shipping_value = "ja" if ad_cfg.shipping_type == "SHIPPING" else "nein"
                await self.web_select(By.XPATH, special_shipping_selector, shipping_value)
            else:
                try:
                    # no options. only costs. Set custom shipping cost
                    if ad_cfg.shipping_costs is not None:
                        await self.web_click(By.XPATH, '//*[contains(@class, "SubSection")]//button[contains(@class, "SelectionButton")]')

                        try:
                            # when "Andere Versandmethoden" is not available, then we are already on the individual page
                            await self.web_click(By.XPATH,
                                                 '//*[contains(@class, "CarrierSelectionModal")]//button[contains(., "Andere Versandmethoden")]')
                        except TimeoutError:
                            pass

                        try:
                            # only click on "Individueller Versand" when "IndividualShippingInput" is not available, otherwise its already checked
                            # (important for mode = UPDATE)
                            await self.web_find(By.XPATH,
                                                '//*[contains(@class, "IndividualPriceSection")]//div[contains(@class, "IndividualShippingInput")]', timeout=2)
                        except TimeoutError:
                            await self.web_click(By.XPATH, '//*[contains(@id, "INDIVIDUAL") and contains(@data-testid, "Individueller Versand")]')

                        await self.web_input(By.CSS_SELECTOR, '.IndividualShippingInput input[type="text"]', str.replace(str(ad_cfg.shipping_costs), ".", ","))
                        await self.web_click(By.XPATH, '//dialog//button[contains(., "Fertig")]')
                except TimeoutError as ex:
                    LOG.debug(ex, exc_info = True)
                    raise TimeoutError(_("Unable to close shipping dialog!")) from ex

    async def __set_shipping_options(self, ad_cfg:Ad) -> None:
        if not ad_cfg.shipping_options:
            return

        shipping_options_mapping = {
            "DHL_2": ("Klein", "Paket 2 kg"),
            "Hermes_Päckchen": ("Klein", "Päckchen"),
            "Hermes_S": ("Klein", "S-Paket"),
            "DHL_5": ("Mittel", "Paket 5 kg"),
            "Hermes_M": ("Mittel", "M-Paket"),
            "DHL_10": ("Groß", "Paket 10 kg"),
            "DHL_20": ("Groß", "Paket 20 kg"),
            "DHL_31,5": ("Groß", "Paket 31,5 kg"),
            "Hermes_L": ("Groß", "L-Paket"),
        }
        try:
            mapped_shipping_options = [shipping_options_mapping[option] for option in set(ad_cfg.shipping_options)]
        except KeyError as ex:
            raise KeyError(f"Unknown shipping option(s), please refer to the documentation/README: {ad_cfg.shipping_options}") from ex

        shipping_sizes, shipping_packages = zip(*mapped_shipping_options, strict = False)

        try:
            shipping_size, = set(shipping_sizes)
        except ValueError as ex:
            raise ValueError("You can only specify shipping options for one package size!") from ex

        try:
            shipping_size_radio = await self.web_find(By.CSS_SELECTOR, f'.SingleSelectionItem--Main input[type=radio][data-testid="{shipping_size}"]')
            shipping_size_radio_is_checked = hasattr(shipping_size_radio.attrs, "checked")

            if shipping_size_radio_is_checked:
                unwanted_shipping_packages = [
                    package for size, package in shipping_options_mapping.values()
                    if size == shipping_size and package not in shipping_packages
                ]
                to_be_clicked_shipping_packages = unwanted_shipping_packages
            else:
                await self.web_click(By.CSS_SELECTOR, f'.SingleSelectionItem--Main input[type=radio][data-testid="{shipping_size}"]')
                to_be_clicked_shipping_packages = list(shipping_packages)

            await self.web_click(By.XPATH, '//dialog//button[contains(., "Weiter")]')

            for shipping_package in to_be_clicked_shipping_packages:
                try:
                    await self.web_click(
                        By.XPATH,
                        f'//dialog//input[contains(@data-testid, "{shipping_package}")]')
                except TimeoutError as ex:
                    LOG.debug(ex, exc_info = True)

        except TimeoutError as ex:
            LOG.debug(ex, exc_info = True)
        try:
            # Click apply button
            await self.web_click(By.XPATH, '//dialog//button[contains(., "Fertig")]')
        except TimeoutError as ex:
            raise TimeoutError(_("Unable to close shipping dialog!")) from ex

    async def __upload_images(self, ad_cfg:Ad) -> None:
        if not ad_cfg.images:
            return

        LOG.info(" -> found %s", pluralize("image", ad_cfg.images))
        image_upload:Element = await self.web_find(By.CSS_SELECTOR, "input[type=file]")

        for image in ad_cfg.images:
            LOG.info(" -> uploading image [%s]", image)
            await image_upload.send_file(image)
            await self.web_sleep()

    async def download_ads(self) -> None:
        """
        Determines which download mode was chosen with the arguments, and calls the specified download routine.
        This downloads either all, only unsaved (new), or specific ads given by ID.
        """

        ad_extractor = extract.AdExtractor(self.browser, self.config)

        # use relevant download routine
        if self.ads_selector in {"all", "new"}:  # explore ads overview for these two modes
            LOG.info("Scanning your ad overview...")
            own_ad_urls = await ad_extractor.extract_own_ads_urls()
            LOG.info("%s found.", pluralize("ad", len(own_ad_urls)))

            if self.ads_selector == "all":  # download all of your adds
                LOG.info("Starting download of all ads...")

                success_count = 0
                # call download function for each ad page
                for add_url in own_ad_urls:
                    ad_id = ad_extractor.extract_ad_id_from_ad_url(add_url)
                    if await ad_extractor.navigate_to_ad_page(add_url):
                        await ad_extractor.download_ad(ad_id)
                        success_count += 1
                LOG.info("%d of %d ads were downloaded from your profile.", success_count, len(own_ad_urls))

            elif self.ads_selector == "new":  # download only unsaved ads
                # check which ads already saved
                saved_ad_ids = []
                ads = self.load_ads(ignore_inactive = False, exclude_ads_with_id = False)  # do not skip because of existing IDs
                for ad in ads:
                    ad_id = int(ad[2]["id"])
                    saved_ad_ids.append(ad_id)

                # determine ad IDs from links
                ad_id_by_url = {url:ad_extractor.extract_ad_id_from_ad_url(url) for url in own_ad_urls}

                LOG.info("Starting download of not yet downloaded ads...")
                new_count = 0
                for ad_url, ad_id in ad_id_by_url.items():
                    # check if ad with ID already saved
                    if ad_id in saved_ad_ids:
                        LOG.info("The ad with id %d has already been saved.", ad_id)
                        continue

                    if await ad_extractor.navigate_to_ad_page(ad_url):
                        await ad_extractor.download_ad(ad_id)
                        new_count += 1
                LOG.info("%s were downloaded from your profile.", pluralize("new ad", new_count))

        elif re.compile(r"\d+[,\d+]*").search(self.ads_selector):  # download ad(s) with specific id(s)
            ids = [int(n) for n in self.ads_selector.split(",")]
            LOG.info("Starting download of ad(s) with the id(s):")
            LOG.info(" | ".join([str(ad_id) for ad_id in ids]))

            for ad_id in ids:  # call download routine for every id
                exists = await ad_extractor.navigate_to_ad_page(ad_id)
                if exists:
                    await ad_extractor.download_ad(ad_id)
                    LOG.info("Downloaded ad with id %d", ad_id)
                else:
                    LOG.error("The page with the id %d does not exist!", ad_id)

    def __get_description(self, ad_cfg:Ad, *, with_affixes:bool) -> str:
        """Get the ad description optionally with prefix and suffix applied.

        Precedence (highest to lowest):
        1. Direct ad-level affixes (description_prefix/suffix)
        2. Global flattened affixes (ad_defaults.description_prefix/suffix)
        3. Legacy global nested affixes (ad_defaults.description.prefix/suffix)

        Args:
            ad_cfg: The ad configuration dictionary

        Returns:
            The raw or complete description with prefix and suffix applied
        """
        # Get the main description text
        description_text = ""
        if ad_cfg.description:
            description_text = ad_cfg.description

        if with_affixes:
            # Get prefix with precedence
            prefix = (
                # 1. Direct ad-level prefix
                ad_cfg.description_prefix if ad_cfg.description_prefix is not None
                # 2. Global prefix from config
                else self.config.ad_defaults.description_prefix
                or ""  # Default to empty string if all sources are None
            )

            # Get suffix with precedence
            suffix = (
                # 1. Direct ad-level suffix
                ad_cfg.description_suffix if ad_cfg.description_suffix is not None
                # 2. Global suffix from config
                else self.config.ad_defaults.description_suffix
                or ""  # Default to empty string if all sources are None
            )

            # Combine the parts and replace @ with (at)
            final_description = str(prefix) + str(description_text) + str(suffix)
            final_description = final_description.replace("@", "(at)")
        else:
            final_description = description_text

        # Validate length
        ensure(len(final_description) <= MAX_DESCRIPTION_LENGTH,
               f"Length of ad description including prefix and suffix exceeds {MAX_DESCRIPTION_LENGTH} chars. "
               f"Description length: {len(final_description)} chars.")

        return final_description

    def update_content_hashes(self, ads:list[tuple[str, Ad, dict[str, Any]]]) -> None:
        count = 0

        for (ad_file, ad_cfg, ad_cfg_orig) in ads:
            LOG.info("Processing %s/%s: '%s' from [%s]...", count + 1, len(ads), ad_cfg.title, ad_file)
            ad_cfg.update_content_hash()
            if ad_cfg.content_hash != ad_cfg_orig["content_hash"]:
                count += 1
                ad_cfg_orig["content_hash"] = ad_cfg.content_hash
                dicts.save_dict(ad_file, ad_cfg_orig)

        LOG.info("############################################")
        LOG.info("DONE: Updated [content_hash] in %s", pluralize("ad", count))
        LOG.info("############################################")

#############################
# main entry point
#############################


def main(args:list[str]) -> None:
    if "version" not in args:
        print(textwrap.dedent(r"""
         _    _      _                           _                       _           _
        | | _| | ___(_)_ __   __ _ _ __  _______(_) __ _  ___ _ __      | |__   ___ | |_
        | |/ / |/ _ \ | '_ \ / _` | '_ \|_  / _ \ |/ _` |/ _ \ '_ \ ____| '_ \ / _ \| __|
        |   <| |  __/ | | | | (_| | | | |/ /  __/ | (_| |  __/ | | |____| |_) | (_) | |_
        |_|\_\_|\___|_|_| |_|\__,_|_| |_/___\___|_|\__, |\___|_| |_|    |_.__/ \___/ \__|
                                                   |___/
                                 https://github.com/Second-Hand-Friends/kleinanzeigen-bot
        """)[1:], flush = True)  # [1:] removes the first empty blank line

    loggers.configure_console_logging()

    signal.signal(signal.SIGINT, error_handlers.on_sigint)  # capture CTRL+C

    # sys.excepthook = error_handlers.on_exception
    # -> commented out because it causes PyInstaller to log "[PYI-28040:ERROR] Failed to execute script '__main__' due to unhandled exception!",
    #    despite the exceptions being properly processed by our custom error_handlers.on_exception callback.
    #    We now handle exceptions explicitly using a top-level try/except block.

    atexit.register(loggers.flush_all_handlers)

    try:
        bot = KleinanzeigenBot()
        atexit.register(bot.close_browser_session)
        nodriver.loop().run_until_complete(bot.run(args))
    except CaptchaEncountered as ex:
        raise ex
    except Exception:
        error_handlers.on_exception(*sys.exc_info())


if __name__ == "__main__":
    loggers.configure_console_logging()
    LOG.error("Direct execution not supported. Use 'pdm run app'")
    sys.exit(1)<|MERGE_RESOLUTION|>--- conflicted
+++ resolved
@@ -944,11 +944,7 @@
 
         try:
             # Open condition dialog
-<<<<<<< HEAD
             await self.web_click(By.XPATH, '//*[@id="j-post-listing-frontend-conditions"]//button[contains(@class, "SelectionButton")]')
-=======
-            await self.web_click(By.XPATH, '//*[contains(@id, "j-post-listing-frontend-conditions")]//button[contains(., "Bitte wählen")]')
->>>>>>> 0f1cf719
         except TimeoutError:
             LOG.debug("Unable to open condition dialog and select condition [%s]", condition_value, exc_info = True)
             return
@@ -960,11 +956,7 @@
             LOG.debug("Unable to select condition [%s]", condition_value, exc_info = True)
 
         try:
-<<<<<<< HEAD
-            # Click continue button
-=======
             # Click accept button
->>>>>>> 0f1cf719
             await self.web_click(By.XPATH, '//*[contains(@id, "j-post-listing-frontend-conditions")]//dialog//button[contains(., "Bestätigen")]')
         except TimeoutError as ex:
             raise TimeoutError(_("Unable to close condition dialog!")) from ex
