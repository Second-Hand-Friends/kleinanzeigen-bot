--- conflicted
+++ resolved
@@ -112,13 +112,9 @@
         :param url: the URL to the ad page
         :return: the ad ID, a (ten-digit) integer number
         """
-<<<<<<< HEAD
-        num_part = url.rsplit("/", 1)[-1]  # suffix
-        id_part = num_part.split("-")[0]
-=======
+
         num_part = url.rsplit("/", maxsplit = 1)[-1]  # suffix
         id_part = num_part.split("-", maxsplit = 1)[0]
->>>>>>> ebfdbc43
 
         try:
             path = url.split("?", maxsplit = 1)[0]  # Remove query string if present
@@ -376,11 +372,7 @@
         try:
             price_str:str = await self.web_text(By.ID, "viewad-price")
             price:int | None = None
-<<<<<<< HEAD
-            match price_str.rsplit(" ", 1)[-1]:
-=======
             match price_str.rsplit(maxsplit = 1)[-1]:
->>>>>>> ebfdbc43
                 case "€":
                     price_type = "FIXED"
                     # replace('.', '') is to remove the thousands separator before parsing as int
