--- conflicted
+++ resolved
@@ -129,13 +129,8 @@
 
 
 class BrowserConfig(ContextualModel):
-<<<<<<< HEAD
     arguments:list[str] = Field(
-        default_factory = list,
-=======
-    arguments:List[str] = Field(
         default_factory = lambda: ["--user-data-dir=.temp/browser-profile"],
->>>>>>> 00fa0d35
         description = "See https://peter.sh/experiments/chromium-command-line-switches/"
     )
     binary_location:str | None = Field(
