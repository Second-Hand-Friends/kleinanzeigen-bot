# SPDX-FileCopyrightText: © Jens Bergmann and contributors
# SPDX-License-Identifier: AGPL-3.0-or-later
# SPDX-ArtifactOfProjectHomePage: https://github.com/Second-Hand-Friends/kleinanzeigen-bot/
"""Unit tests for web_scraping_mixin.py focusing on error handling scenarios.

Copyright (c) 2024, kleinanzeigen-bot contributors.
All rights reserved.
"""

import json
import logging
import os
import platform
import shutil
import zipfile
from collections.abc import Awaitable, Callable
from pathlib import Path
from typing import Any, NoReturn, Protocol, cast
from unittest.mock import AsyncMock, MagicMock, Mock, mock_open, patch

import nodriver
import psutil
import pytest
from nodriver.core.element import Element
from nodriver.core.tab import Tab as Page

from kleinanzeigen_bot.model.config_model import Config
from kleinanzeigen_bot.utils import loggers
from kleinanzeigen_bot.utils.web_scraping_mixin import By, Is, WebScrapingMixin, _is_admin  # noqa: PLC2701


class ConfigProtocol(Protocol):
    """Protocol for Config objects used in tests."""
    extensions:list[str]
    browser_args:list[str]
    user_data_dir:str | None

    def add_extension(self, ext:str) -> None:
        ...


def _nodriver_start_mock() -> Mock:
    """Return the nodriver.start mock with proper typing."""
    return cast(Mock, cast(Any, nodriver).start)


class TrulyAwaitableMockPage:
    """A helper to make a mock Page object truly awaitable for tests."""

    def __init__(self) -> None:
        self._mock = AsyncMock(spec = Page)
        self.url = "https://example.com"
        self.query_selector = AsyncMock()
        self.evaluate = AsyncMock()

    def __getattr__(self, item:str) -> object:
        return getattr(self._mock, item)

    def __await__(self) -> object:
        async def _noop() -> "TrulyAwaitableMockPage":
            return self

        return _noop().__await__()

    # Allow setting attributes on the mock
    def __setattr__(self, key:str, value:object) -> None:
        if key in {"_mock", "url", "query_selector", "evaluate"}:
            object.__setattr__(self, key, value)
        else:
            setattr(self._mock, key, value)


@pytest.fixture
def mock_page() -> TrulyAwaitableMockPage:
    """Create a truly awaitable mock Page object."""
    page = TrulyAwaitableMockPage()
    return page


@pytest.fixture
def mock_browser() -> AsyncMock:
    """Create a mock Browser object."""
    browser = AsyncMock()
    browser.websocket_url = "ws://localhost:9222"
    return browser


@pytest.fixture
def web_scraper(mock_browser:AsyncMock, mock_page:TrulyAwaitableMockPage) -> WebScrapingMixin:
    """Create a WebScrapingMixin instance with mocked browser and page."""
    scraper = WebScrapingMixin()
    scraper.browser = mock_browser
    scraper.page = mock_page  # type: ignore[unused-ignore,reportAttributeAccessIssue]
    scraper.config = Config.model_validate({"login": {"username": "user@example.com", "password": "secret"}})  # noqa: S105
    return scraper


class TestWebScrapingErrorHandling:
    """Test error handling scenarios in WebScrapingMixin."""

    @pytest.mark.asyncio
    async def test_web_find_timeout(self, web_scraper:WebScrapingMixin, mock_page:TrulyAwaitableMockPage) -> None:
        """Test timeout handling in web_find."""
        # Mock page.query_selector to return None, simulating element not found
        mock_page.query_selector.return_value = None

        # Test timeout for ID selector
        with pytest.raises(TimeoutError, match = "No HTML element found with ID 'test-id'"):
            await web_scraper.web_find(By.ID, "test-id", timeout = 0.1)

        # Test timeout for class selector
        with pytest.raises(TimeoutError, match = "No HTML element found with CSS class 'test-class'"):
            await web_scraper.web_find(By.CLASS_NAME, "test-class", timeout = 0.1)

    @pytest.mark.asyncio
    async def test_web_find_network_error(self, web_scraper:WebScrapingMixin, mock_page:TrulyAwaitableMockPage) -> None:
        """Test network error handling in web_find."""
        # Mock page.query_selector to raise a network error
        mock_page.query_selector.side_effect = Exception("Network error")

        # Test network error for ID selector
        with pytest.raises(Exception, match = "Network error"):
            await web_scraper.web_find(By.ID, "test-id", timeout = 0.1)

    @pytest.mark.asyncio
    async def test_web_click_element_not_found(self, web_scraper:WebScrapingMixin, mock_page:TrulyAwaitableMockPage) -> None:
        """Test element not found error in web_click."""
        # Mock page.query_selector to return None
        mock_page.query_selector.return_value = None

        # Test element not found error
        with pytest.raises(TimeoutError, match = "No HTML element found with ID 'test-id'"):
            await web_scraper.web_click(By.ID, "test-id", timeout = 0.1)

    @pytest.mark.asyncio
    async def test_web_click_element_not_clickable(self, web_scraper:WebScrapingMixin, mock_page:TrulyAwaitableMockPage) -> None:
        """Test element not clickable error in web_click."""
        # Create a mock element that raises an error on click
        mock_element = AsyncMock(spec = Element)
        mock_element.click.side_effect = Exception("Element not clickable")
        mock_page.query_selector.return_value = mock_element

        # Test element not clickable error
        with pytest.raises(Exception, match = "Element not clickable"):
            await web_scraper.web_click(By.ID, "test-id")

    @pytest.mark.asyncio
    async def test_web_input_element_not_found(self, web_scraper:WebScrapingMixin, mock_page:TrulyAwaitableMockPage) -> None:
        """Test element not found error in web_input."""
        # Mock page.query_selector to return None
        mock_page.query_selector.return_value = None

        # Test element not found error
        with pytest.raises(TimeoutError, match = "No HTML element found with ID 'test-id'"):
            await web_scraper.web_input(By.ID, "test-id", "test text", timeout = 0.1)

    @pytest.mark.asyncio
    async def test_web_input_clear_failure(self, web_scraper:WebScrapingMixin, mock_page:TrulyAwaitableMockPage) -> None:
        """Test input clear failure in web_input."""
        # Create a mock element that raises an error on clear_input
        mock_element = AsyncMock(spec = Element)
        mock_element.clear_input.side_effect = Exception("Cannot clear input")
        mock_page.query_selector.return_value = mock_element

        # Test input clear failure
        with pytest.raises(Exception, match = "Cannot clear input"):
            await web_scraper.web_input(By.ID, "test-id", "test text")

    @pytest.mark.asyncio
<<<<<<< HEAD
    async def test_web_select_combobox_missing_dropdown_options(self, web_scraper: WebScrapingMixin) -> None:
        """Test combobox selection when aria-controls attribute is missing."""
        input_field = AsyncMock(spec=Element)
        input_field.attrs = {}
        input_field.clear_input = AsyncMock()
        input_field.send_keys = AsyncMock()
        web_scraper.web_find = AsyncMock(return_value=input_field)

        with pytest.raises(TimeoutError, match="Cannot locate combobox dropdown options."):
            await web_scraper.web_select_combobox(By.ID, "combo-id", "Option", timeout=0.1)

        input_field.clear_input.assert_awaited_once()
        input_field.send_keys.assert_awaited_once_with("Option")

    @pytest.mark.asyncio
    async def test_web_select_combobox_selects_matching_option(self, web_scraper: WebScrapingMixin) -> None:
        """Test combobox selection matches a visible <li> option."""
        input_field = AsyncMock(spec=Element)
        input_field.attrs = {"aria-controls": "dropdown-id"}
        input_field.clear_input = AsyncMock()
        input_field.send_keys = AsyncMock()

        dropdown_elem = AsyncMock(spec=Element)
        dropdown_elem.apply = AsyncMock(return_value=True)

        web_scraper.web_find = AsyncMock(side_effect=[input_field, dropdown_elem])
        web_scraper.web_sleep = AsyncMock()

        result = await web_scraper.web_select_combobox(By.ID, "combo-id", "Visible Label")

        assert result is dropdown_elem
        input_field.clear_input.assert_awaited_once()
        input_field.send_keys.assert_awaited_once_with("Visible Label")
        dropdown_elem.apply.assert_awaited_once()
        assert web_scraper.web_sleep.await_count == 2

    @pytest.mark.asyncio
    async def test_web_select_combobox_no_matching_option_raises(self, web_scraper: WebScrapingMixin) -> None:
        """Test combobox selection raises when no <li> matches the entered text."""
        input_field = AsyncMock(spec=Element)
        input_field.attrs = {"aria-controls": "dropdown-id"}
        input_field.clear_input = AsyncMock()
        input_field.send_keys = AsyncMock()

        dropdown_elem = AsyncMock(spec=Element)
        dropdown_elem.apply = AsyncMock(return_value=False)

        web_scraper.web_find = AsyncMock(side_effect=[input_field, dropdown_elem])
        web_scraper.web_sleep = AsyncMock()

        with pytest.raises(TimeoutError, match="Cannot locate combobox dropdown options."):
            await web_scraper.web_select_combobox(By.ID, "combo-id", "Missing Label")

        dropdown_elem.apply.assert_awaited_once()
=======
    async def test_web_input_success_returns_element(self, web_scraper:WebScrapingMixin, mock_page:TrulyAwaitableMockPage) -> None:
        """Successful web_input should send keys, wait, and return the element."""
        mock_element = AsyncMock(spec = Element)
        mock_page.query_selector.return_value = mock_element
        mock_sleep = AsyncMock()
        cast(Any, web_scraper).web_sleep = mock_sleep

        result = await web_scraper.web_input(By.ID, "username", "hello world", timeout = 1)

        assert result is mock_element
        mock_element.clear_input.assert_awaited_once()
        mock_element.send_keys.assert_awaited_once_with("hello world")
        mock_sleep.assert_awaited_once()
>>>>>>> 9fc118e5

    @pytest.mark.asyncio
    async def test_web_open_timeout(self, web_scraper:WebScrapingMixin, mock_browser:AsyncMock) -> None:
        """Test page load timeout in web_open."""
        # Mock browser.get to return a page that never loads
        mock_page = TrulyAwaitableMockPage()
        mock_browser.get.return_value = mock_page

        # Mock web_execute to never return True for document.readyState
        setattr(web_scraper, "web_execute", AsyncMock(return_value = False))

        # Ensure page is None so the timeout path is exercised
        web_scraper.page = None  # type: ignore[unused-ignore,reportAttributeAccessIssue]

        # Test page load timeout
        with pytest.raises(TimeoutError, match = "Page did not finish loading within"):
            await web_scraper.web_open("https://example.com", timeout = 0.1)

    @pytest.mark.asyncio
    async def test_web_open_skip_when_url_already_loaded(self, web_scraper:WebScrapingMixin, mock_browser:AsyncMock, mock_page:TrulyAwaitableMockPage) -> None:
        """web_open should short-circuit when the requested URL is already active."""
        mock_browser.get.reset_mock()
        mock_page.url = "https://example.com"
        mock_execute = AsyncMock()
        cast(Any, web_scraper).web_execute = mock_execute

        await web_scraper.web_open("https://example.com", reload_if_already_open = False)

        mock_browser.get.assert_not_awaited()
        mock_execute.assert_not_called()

    @pytest.mark.asyncio
    async def test_web_request_invalid_response(self, web_scraper:WebScrapingMixin, mock_page:TrulyAwaitableMockPage) -> None:
        """Test invalid response handling in web_request."""
        # Mock page.evaluate to return an invalid response
        mock_page.evaluate.return_value = {"statusCode": 404, "statusMessage": "Not Found", "headers": {}, "content": "Page not found"}

        # Test invalid response error
        with pytest.raises(AssertionError, match = "Invalid response"):
            await web_scraper.web_request("https://example.com")

    @pytest.mark.asyncio
    async def test_web_request_network_error(self, web_scraper:WebScrapingMixin, mock_page:TrulyAwaitableMockPage) -> None:
        """Test network error handling in web_request."""
        # Mock page.evaluate to raise a network error
        mock_page.evaluate.side_effect = Exception("Network error")

        # Test network error
        with pytest.raises(Exception, match = "Network error"):
            await web_scraper.web_request("https://example.com")

    @pytest.mark.asyncio
    async def test_web_check_element_not_found(self, web_scraper:WebScrapingMixin, mock_page:TrulyAwaitableMockPage) -> None:
        """Test element not found error in web_check."""
        # Mock page.query_selector to return None
        mock_page.query_selector.return_value = None

        # Test element not found error
        with pytest.raises(TimeoutError, match = "No HTML element found with ID 'test-id'"):
            await web_scraper.web_check(By.ID, "test-id", Is.CLICKABLE, timeout = 0.1)

    @pytest.mark.asyncio
    async def test_web_check_attribute_error(self, web_scraper:WebScrapingMixin, mock_page:TrulyAwaitableMockPage) -> None:
        """Test attribute error in web_check."""
        # Create a mock element that raises an error on attribute check
        mock_element = AsyncMock(spec = Element)
        mock_element.attrs = {}
        mock_element.apply.side_effect = Exception("Attribute error")
        mock_page.query_selector.return_value = mock_element

        # Test attribute error
        with pytest.raises(Exception, match = "Attribute error"):
            await web_scraper.web_check(By.ID, "test-id", Is.DISPLAYED)

    @pytest.mark.asyncio
    async def test_web_find_applies_timeout_multiplier_and_backoff(self, web_scraper:WebScrapingMixin) -> None:
        """Ensure multiplier/backoff logic is honored when timeouts occur."""
        assert web_scraper.config is not None
        web_scraper.config.timeouts.multiplier = 2.0
        web_scraper.config.timeouts.retry_enabled = True
        web_scraper.config.timeouts.retry_max_attempts = 2
        web_scraper.config.timeouts.retry_backoff_factor = 2.0

        recorded:list[tuple[float, bool]] = []

        async def fake_web_await(condition:Callable[[], object], *, timeout:float, timeout_error_message:str = "",
                                 apply_multiplier:bool = True) -> Element:
            recorded.append((timeout, apply_multiplier))
            raise TimeoutError(timeout_error_message or "timeout")

        cast(Any, web_scraper).web_await = fake_web_await

        with pytest.raises(TimeoutError):
            await web_scraper.web_find(By.ID, "test-id", timeout = 0.5)

        assert recorded == [(1.0, False), (2.0, False), (4.0, False)]


class TestTimeoutAndRetryHelpers:
    """Test timeout helper utilities in WebScrapingMixin."""

    def test_get_timeout_config_prefers_config_timeouts(self, web_scraper:WebScrapingMixin) -> None:
        """_get_timeout_config should return the config-provided timeout model when available."""
        custom_config = Config.model_validate({
            "login": {"username": "user@example.com", "password": "secret"},  # noqa: S105
            "timeouts": {"default": 7.5}
        })
        web_scraper.config = custom_config

        assert web_scraper._get_timeout_config() is custom_config.timeouts

    def test_timeout_attempts_respects_retry_switch(self, web_scraper:WebScrapingMixin) -> None:
        """_timeout_attempts should collapse to a single attempt when retries are disabled."""
        web_scraper.config.timeouts.retry_enabled = False
        assert web_scraper._timeout_attempts() == 1

        web_scraper.config.timeouts.retry_enabled = True
        web_scraper.config.timeouts.retry_max_attempts = 3
        assert web_scraper._timeout_attempts() == 4

    @pytest.mark.asyncio
    async def test_run_with_timeout_retries_retries_operation(self, web_scraper:WebScrapingMixin) -> None:
        """_run_with_timeout_retries should retry when TimeoutError is raised before succeeding."""
        attempts:list[float] = []

        async def flaky_operation(timeout:float) -> str:
            attempts.append(timeout)
            if len(attempts) == 1:
                raise TimeoutError("first attempt")
            return "done"

        web_scraper.config.timeouts.retry_max_attempts = 1
        result = await web_scraper._run_with_timeout_retries(flaky_operation, description = "retry-op")

        assert result == "done"
        assert len(attempts) == 2

    @pytest.mark.asyncio
    async def test_run_with_timeout_retries_guard_clause(self, web_scraper:WebScrapingMixin) -> None:
        """_run_with_timeout_retries should guard against zero-attempt edge cases."""
        async def never_called(timeout:float) -> None:
            pytest.fail("operation should not run when attempts are zero")

        with patch.object(web_scraper, "_timeout_attempts", return_value = 0), \
                pytest.raises(TimeoutError, match = "guarded-op failed without executing operation"):
            await web_scraper._run_with_timeout_retries(never_called, description = "guarded-op")


class TestSelectorTimeoutMessages:
    """Ensure selector helpers provide informative timeout messages."""

    @pytest.mark.asyncio
    @pytest.mark.parametrize(
        ("selector_type", "selector_value", "expected_message"),
        [
            (By.TAG_NAME, "section", "No HTML element found of tag <section> within 2.0 seconds."),
            (By.CSS_SELECTOR, ".hero", "No HTML element found using CSS selector '.hero' within 2.0 seconds."),
            (By.TEXT, "Submit", "No HTML element found containing text 'Submit' within 2.0 seconds."),
            (By.XPATH, "//div[@class='hero']", "No HTML element found using XPath '//div[@class='hero']' within 2.0 seconds."),
        ]
    )
    async def test_web_find_timeout_suffixes(
            self,
            web_scraper:WebScrapingMixin,
            selector_type:By,
            selector_value:str,
            expected_message:str
    ) -> None:
        """web_find should pass descriptive timeout messages for every selector strategy."""
        mock_element = AsyncMock(spec = Element)
        mock_wait = AsyncMock(return_value = mock_element)
        cast(Any, web_scraper).web_await = mock_wait

        result = await web_scraper.web_find(selector_type, selector_value, timeout = 2)

        assert result is mock_element
        call = mock_wait.await_args_list[0]
        assert expected_message == call.kwargs["timeout_error_message"]
        assert call.kwargs["apply_multiplier"] is False

    @pytest.mark.asyncio
    @pytest.mark.parametrize(
        ("selector_type", "selector_value", "expected_message"),
        [
            (By.CLASS_NAME, "hero", "No HTML elements found with CSS class 'hero' within 1 seconds."),
            (By.CSS_SELECTOR, ".card", "No HTML elements found using CSS selector '.card' within 1 seconds."),
            (By.TAG_NAME, "article", "No HTML elements found of tag <article> within 1 seconds."),
            (By.TEXT, "Listings", "No HTML elements found containing text 'Listings' within 1 seconds."),
            (By.XPATH, "//footer", "No HTML elements found using XPath '//footer' within 1 seconds."),
        ]
    )
    async def test_web_find_all_once_timeout_suffixes(
            self,
            web_scraper:WebScrapingMixin,
            selector_type:By,
            selector_value:str,
            expected_message:str
    ) -> None:
        """_web_find_all_once should surface informative timeout errors for each selector."""
        elements = [AsyncMock(spec = Element)]
        mock_wait = AsyncMock(return_value = elements)
        cast(Any, web_scraper).web_await = mock_wait

        result = await web_scraper._web_find_all_once(selector_type, selector_value, 1)

        assert result is elements
        call = mock_wait.await_args_list[0]
        assert expected_message == call.kwargs["timeout_error_message"]
        assert call.kwargs["apply_multiplier"] is False

    @pytest.mark.asyncio
    async def test_web_find_all_delegates_to_retry_helper(self, web_scraper:WebScrapingMixin) -> None:
        """web_find_all should execute via the timeout retry helper."""
        elements = [AsyncMock(spec = Element)]

        async def fake_retry(operation:Callable[[float], Awaitable[list[Element]]], **kwargs:Any) -> list[Element]:
            assert kwargs["description"] == "web_find_all(CLASS_NAME, hero)"
            assert kwargs["override"] == 1.5
            result = await operation(0.42)
            return result

        retry_mock = AsyncMock(side_effect = fake_retry)
        once_mock = AsyncMock(return_value = elements)
        cast(Any, web_scraper)._run_with_timeout_retries = retry_mock
        cast(Any, web_scraper)._web_find_all_once = once_mock

        result = await web_scraper.web_find_all(By.CLASS_NAME, "hero", timeout = 1.5)

        assert result is elements
        retry_call = retry_mock.await_args_list[0]
        assert retry_call.kwargs["key"] == "default"
        assert retry_call.kwargs["override"] == 1.5

        once_call = once_mock.await_args_list[0]
        assert once_call.args[:2] == (By.CLASS_NAME, "hero")
        assert once_call.args[2] == 0.42

    @pytest.mark.asyncio
    async def test_web_check_unsupported_attribute(self, web_scraper:WebScrapingMixin, mock_page:TrulyAwaitableMockPage) -> None:
        """web_check should raise for unsupported attribute queries."""
        mock_element = AsyncMock(spec = Element)
        mock_element.attrs = {}
        mock_page.query_selector.return_value = mock_element

        with pytest.raises(AssertionError, match = "Unsupported attribute"):
            await web_scraper.web_check(By.ID, "test-id", cast(Is, object()), timeout = 0.1)


class TestWebScrapingSessionManagement:
    """Test session management edge cases in WebScrapingMixin."""

    def test_close_browser_session_cleans_up(self, mock_browser:AsyncMock) -> None:
        """Test that close_browser_session cleans up browser and page references and kills child processes."""
        scraper = WebScrapingMixin()
        scraper.browser = MagicMock()
        scraper.page = MagicMock()
        scraper.browser._process_pid = 12345
        stop_mock = scraper.browser.stop = MagicMock()
        # Patch psutil.Process and its children
        with patch("psutil.Process") as mock_proc:
            mock_child = MagicMock()
            mock_child.is_running.return_value = True
            mock_proc.return_value.children.return_value = [mock_child]
            scraper.close_browser_session()
            # Browser stop should be called
            stop_mock.assert_called_once()
            # Child process kill should be called
            mock_child.kill.assert_called_once()
            # Browser and page references should be cleared
            assert scraper.browser is None
            assert scraper.page is None

    def test_close_browser_session_double_close(self) -> None:
        """Test that calling close_browser_session twice does not raise and is idempotent."""
        scraper = WebScrapingMixin()
        scraper.browser = MagicMock()
        scraper.page = MagicMock()
        scraper.browser._process_pid = 12345
        scraper.browser.stop = MagicMock()
        with patch("psutil.Process") as mock_proc:
            mock_child = MagicMock()
            mock_child.is_running.return_value = True
            mock_proc.return_value.children.return_value = [mock_child]
            scraper.close_browser_session()
            # Second call should not raise
            scraper.close_browser_session()

    def test_close_browser_session_no_browser(self) -> None:
        """Test that close_browser_session is a no-op if browser is None."""
        scraper = WebScrapingMixin()
        scraper.browser = None  # type: ignore[unused-ignore,reportAttributeAccessIssue]
        scraper.page = MagicMock()
        # Should not raise
        scraper.close_browser_session()
        # Page should remain unchanged
        assert scraper.page is not None

    def test_get_compatible_browser_raises_on_unknown_os(self) -> None:
        """Test get_compatible_browser raises AssertionError on unknown OS."""
        scraper = WebScrapingMixin()
        with patch("platform.system", return_value = "UnknownOS"), pytest.raises(AssertionError):
            scraper.get_compatible_browser()

    def test_get_compatible_browser_raises_if_no_browser_found(self) -> None:
        """Test get_compatible_browser raises AssertionError if no browser is found."""
        scraper = WebScrapingMixin()
        with (
            patch("platform.system", return_value = "Linux"),
            patch("os.path.isfile", return_value = False),
            patch("shutil.which", return_value = None),
            pytest.raises(AssertionError),
        ):
            scraper.get_compatible_browser()

    def test_close_browser_session_no_children(self) -> None:
        """Test that close_browser_session handles case when browser has no child processes."""
        scraper = WebScrapingMixin()
        scraper.browser = MagicMock()
        scraper.page = MagicMock()
        scraper.browser._process_pid = 12345
        stop_mock = scraper.browser.stop = MagicMock()

        # Mock Process to return no children
        with patch("psutil.Process") as mock_proc:
            mock_proc.return_value.children.return_value = []
            scraper.close_browser_session()
        stop_mock.assert_called_once()
        assert scraper.browser is None
        assert scraper.page is None


class TestWebScrolling:
    """Test scrolling helpers."""

    @pytest.mark.asyncio
    async def test_web_scroll_page_down_scrolls_and_returns(self, web_scraper:WebScrapingMixin) -> None:
        """web_scroll_page_down should scroll both directions when requested."""
        scripts:list[str] = []

        async def exec_side_effect(script:str) -> int | None:
            scripts.append(script)
            if script == "document.body.scrollHeight":
                return 20
            return None

        cast(Any, web_scraper).web_execute = AsyncMock(side_effect = exec_side_effect)

        with patch("kleinanzeigen_bot.utils.web_scraping_mixin.asyncio.sleep", new_callable = AsyncMock) as mock_sleep:
            await web_scraper.web_scroll_page_down(scroll_length = 10, scroll_speed = 10, scroll_back_top = True)

        assert scripts[0] == "document.body.scrollHeight"
        # Expect four scrollTo operations: two down, two up
        assert scripts.count("document.body.scrollHeight") == 1
        scroll_calls = [script for script in scripts if script.startswith("window.scrollTo")]
        assert scroll_calls == [
            "window.scrollTo(0, 10)",
            "window.scrollTo(0, 20)",
            "window.scrollTo(0, 10)",
            "window.scrollTo(0, 0)"
        ]
        sleep_durations = [call.args[0] for call in mock_sleep.await_args_list]
        assert sleep_durations == [1.0, 1.0, 0.5, 0.5]

    @pytest.mark.asyncio
    async def test_session_expiration_handling(self, web_scraper:WebScrapingMixin, mock_browser:AsyncMock) -> None:
        """Test handling of expired browser sessions."""
        mock_browser.get.side_effect = Exception("Session expired")
        web_scraper.page = None  # type: ignore[unused-ignore,reportAttributeAccessIssue]
        with pytest.raises(Exception, match = "Session expired"):
            await web_scraper.web_open("https://example.com")
        # Do not assert browser/page are None, as production code does not clear them

    @pytest.mark.asyncio
    async def test_multiple_session_handling(self, web_scraper:WebScrapingMixin, mock_browser:AsyncMock) -> None:
        """Test handling of multiple browser sessions."""
        mock_page1 = TrulyAwaitableMockPage()
        mock_browser.get.return_value = mock_page1
        mock_browser._process_pid = 12345
        # Patch stop as MagicMock to avoid RuntimeWarning
        mock_browser.stop = MagicMock()
        await web_scraper.web_open("https://example1.com")
        assert web_scraper.page == mock_page1
        # Patch psutil.Process to avoid NoSuchProcess error
        with patch("psutil.Process") as mock_proc:
            mock_child = MagicMock()
            mock_child.is_running.return_value = True
            mock_proc.return_value.children.return_value = [mock_child]
            web_scraper.close_browser_session()
        assert web_scraper.browser is None
        assert web_scraper.page is None
        # Re-assign browser for new session
        web_scraper.browser = mock_browser
        mock_page2 = TrulyAwaitableMockPage()
        mock_browser.get.return_value = mock_page2
        mock_browser._process_pid = 12346
        await web_scraper.web_open("https://example2.com")
        assert web_scraper.page == mock_page2

    @pytest.mark.asyncio
    async def test_browser_crash_recovery(self, web_scraper:WebScrapingMixin, mock_browser:AsyncMock) -> None:
        """Test recovery from browser crash."""
        web_scraper.page = None  # type: ignore[unused-ignore,reportAttributeAccessIssue]
        web_scraper.browser = None  # type: ignore[unused-ignore,reportAttributeAccessIssue]
        # Reassign the mock browser before setting up the side effect
        web_scraper.browser = mock_browser
        mock_browser.get.side_effect = Exception("Browser crashed")
        with pytest.raises(Exception, match = "Browser crashed"):
            await web_scraper.web_open("https://example.com")
        # Do not assert browser/page are None, as production code does not clear them
        mock_page = TrulyAwaitableMockPage()
        mock_browser.get.side_effect = None
        mock_browser.get.return_value = mock_page
        await web_scraper.web_open("https://example.com")
        assert web_scraper.page == mock_page

    @pytest.mark.asyncio
    async def test_web_await_custom_condition_success(self, web_scraper:WebScrapingMixin) -> None:
        """Test web_await returns when custom condition is met."""
        call_count = {"count": 0}

        async def condition() -> bool:
            call_count["count"] += 1
            return call_count["count"] >= 3

        result:bool = await web_scraper.web_await(condition, timeout = 1)
        assert result is True
        assert call_count["count"] >= 3

    @pytest.mark.asyncio
    async def test_web_await_custom_condition_timeout(self, web_scraper:WebScrapingMixin) -> None:
        """Test web_await raises TimeoutError if condition is never met."""

        async def condition() -> bool:
            return False

        with pytest.raises(TimeoutError):
            await web_scraper.web_await(condition, timeout = 0.05)

    @pytest.mark.asyncio
    async def test_web_find_retry_mechanism(self, web_scraper:WebScrapingMixin, mock_page:TrulyAwaitableMockPage) -> None:
        """Test web_find retries until element is found within timeout."""
        call_count = {"count": 0}

        async def query_selector(*args:object, **kwargs:object) -> AsyncMock | None:
            call_count["count"] += 1
            if call_count["count"] == 3:
                return AsyncMock(spec = Element)
            return None

        mock_page.query_selector.side_effect = query_selector
        result = await web_scraper.web_find(By.ID, "test-id", timeout = 0.2)
        assert result is not None
        assert call_count["count"] >= 3

    @pytest.mark.asyncio
    async def test_web_find_element_state_change(self, web_scraper:WebScrapingMixin, mock_page:TrulyAwaitableMockPage) -> None:
        """Test web_check detects element state change (e.g., becomes visible)."""
        call_count = {"count": 0}

        async def query_selector(*args:object, **kwargs:object) -> AsyncMock | None:
            call_count["count"] += 1
            if call_count["count"] == 2:
                element = AsyncMock(spec = Element)
                element.attrs = {}

                async def apply_fn(*a:object, **kw:object) -> bool:
                    return True

                element.apply = AsyncMock(side_effect = apply_fn)
                return element
            return None

        mock_page.query_selector.side_effect = query_selector
        result = await web_scraper.web_check(By.ID, "test-id", Is.DISPLAYED, timeout = 1.0)
        assert result is True
        assert call_count["count"] >= 2

    @pytest.mark.asyncio
    async def test_web_find_timeout_configuration(self, web_scraper:WebScrapingMixin, mock_page:TrulyAwaitableMockPage) -> None:
        """Test web_find respects timeout configuration and raises TimeoutError."""
        mock_page.query_selector.return_value = None
        with pytest.raises(TimeoutError):
            await web_scraper.web_find(By.ID, "test-id", timeout = 0.05)


class TestWebScrapingBrowserConfiguration:
    """Test browser configuration in WebScrapingMixin."""

    @pytest.mark.asyncio
    async def test_browser_binary_location_detection(self, tmp_path:Path, monkeypatch:pytest.MonkeyPatch) -> None:
        """Test browser binary location detection on different platforms."""
        scraper = WebScrapingMixin()

        # Test Linux
        monkeypatch.setattr(platform, "system", lambda: "Linux")
        monkeypatch.setattr(shutil, "which", lambda x: "/usr/bin/chrome" if x == "google-chrome" else None)
        monkeypatch.setattr(os.path, "isfile", lambda p: p == "/usr/bin/chrome")
        assert scraper.get_compatible_browser() == "/usr/bin/chrome"

        # Test macOS
        monkeypatch.setattr(platform, "system", lambda: "Darwin")
        mac_path = "/Applications/Google Chrome.app/Contents/MacOS/Google Chrome"
        monkeypatch.setattr(os.path, "isfile", lambda p: p == mac_path)
        assert scraper.get_compatible_browser() == mac_path

        # Test Windows
        monkeypatch.setattr(platform, "system", lambda: "Windows")
        win_path = "C:\\Program Files\\Chrome\\Application\\chrome.exe"
        # Mock os.environ to include PROGRAMFILES and PROGRAMFILES(X86) and LOCALAPPDATA
        monkeypatch.setenv("PROGRAMFILES", "C:\\Program Files")
        monkeypatch.setenv("PROGRAMFILES(X86)", "C:\\Program Files (x86)")
        monkeypatch.setenv("LOCALAPPDATA", "C:\\Users\\TestUser\\AppData\\Local")
        monkeypatch.setattr(os.path, "isfile", lambda p: p == win_path)
        assert scraper.get_compatible_browser() == win_path

    @pytest.mark.asyncio
    async def test_browser_profile_configuration(self, tmp_path:Path, monkeypatch:pytest.MonkeyPatch) -> None:
        """Test browser profile configuration and preferences handling."""
        class DummyConfig:
            def __init__(self, **kwargs:object) -> None:
                self.browser_args:list[str] = []
                self.user_data_dir:str | None = None
                self.extensions:list[str] = []
                self.browser_executable_path:str | None = None
                self.host:str | None = None
                self.port:int | None = None
                self.headless:bool = False
                self._extensions:list[str] = []  # Add private extensions list

            def add_extension(self, ext:str) -> None:
                self._extensions.append(ext)  # Use private extensions list

        # Mock nodriver.start to return a mock browser
        mock_browser = AsyncMock()
        mock_browser.websocket_url = "ws://localhost:9222"
        monkeypatch.setattr(nodriver, "start", AsyncMock(return_value = mock_browser))

        # Mock Config class
        monkeypatch.setattr(nodriver.core.config, "Config", DummyConfig)  # type: ignore[unused-ignore,reportAttributeAccessIssue,attr-defined]

        # Mock os.path.exists to return True for the browser binary and use real exists for Preferences file (and Edge)
        edge_path = "/Applications/Microsoft Edge.app/Contents/MacOS/Microsoft Edge"
        chrome_path = "/Applications/Google Chrome.app/Contents/MacOS/Google Chrome"
        real_exists = os.path.exists

        def mock_exists(path:str) -> bool:
            # Handle all browser paths
            if path in {
                # Linux paths
                "/usr/bin/chromium",
                "/usr/bin/chromium-browser",
                "/usr/bin/google-chrome",
                "/usr/bin/microsoft-edge",
                "/usr/bin/chrome",
                # macOS paths
                edge_path,
                chrome_path,
                # Windows paths
                "C:\\Program Files\\Microsoft\\Edge\\Application\\msedge.exe",
                "C:\\Program Files (x86)\\Microsoft\\Edge\\Application\\msedge.exe",
                "C:\\Program Files\\Chromium\\Application\\chrome.exe",
                "C:\\Program Files (x86)\\Chromium\\Application\\chrome.exe",
                "C:\\Users\\runneradmin\\AppData\\Local\\Chromium\\Application\\chrome.exe",
                "C:\\Program Files\\Chrome\\Application\\chrome.exe",
                "C:\\Program Files (x86)\\Chrome\\Application\\chrome.exe",
                "C:\\Users\\runneradmin\\AppData\\Local\\Chrome\\Application\\chrome.exe"
            }:
                return True
            if "Preferences" in str(path) and str(tmp_path) in str(path):
                return real_exists(path)
            return False
        monkeypatch.setattr(os.path, "exists", mock_exists)

        # Create test profile directory
        profile_dir = tmp_path / "Default"
        profile_dir.mkdir()
        prefs_file = profile_dir / "Preferences"

        # Test with existing preferences file
        with open(prefs_file, "w", encoding = "UTF-8") as f:
            json.dump({"existing": "prefs"}, f)

        scraper = WebScrapingMixin()
        scraper.browser_config.user_data_dir = str(tmp_path)
        scraper.browser_config.profile_name = "Default"
        await scraper.create_browser_session()

        # Verify preferences file was not overwritten
        with open(prefs_file, "r", encoding = "UTF-8") as f:
            prefs = json.load(f)
            assert prefs["existing"] == "prefs"

        # Test with missing preferences file
        prefs_file.unlink()
        await scraper.create_browser_session()

        # Verify new preferences file was created with correct settings
        with open(prefs_file, "r", encoding = "UTF-8") as f:
            prefs = json.load(f)
            assert prefs["credentials_enable_service"] is False
            assert prefs["enable_do_not_track"] is True
            assert prefs["profile"]["password_manager_enabled"] is False
            assert prefs["signin"]["allowed"] is False
            assert "www.kleinanzeigen.de" in prefs["translate_site_blacklist"]

    @pytest.mark.asyncio
    async def test_browser_arguments_configuration(self, tmp_path:Path, monkeypatch:pytest.MonkeyPatch) -> None:
        """Test browser arguments configuration."""
        class DummyConfig:
            def __init__(self, **kwargs:object) -> None:
                self.browser_args:list[str] = []
                self.user_data_dir:str | None = None
                self.extensions:list[str] = []
                self.browser_executable_path:str | None = None
                self.host:str | None = None
                self.port:int | None = None
                self.headless:bool = False

            def add_extension(self, ext:str) -> None:
                self.extensions.append(ext)

        # Mock nodriver.start to return a mock browser
        mock_browser = AsyncMock()
        mock_browser.websocket_url = "ws://localhost:9222"
        monkeypatch.setattr(nodriver, "start", AsyncMock(return_value = mock_browser))

        # Mock Config class
        monkeypatch.setattr(nodriver.core.config, "Config", DummyConfig)  # type: ignore[unused-ignore,reportAttributeAccessIssue,attr-defined]

        # Mock os.path.exists to return True for both Chrome and Edge paths
        monkeypatch.setattr(os.path, "exists", lambda p: p in {"/usr/bin/chrome", "/usr/bin/edge"})

        # Test with custom arguments
        scraper = WebScrapingMixin()
        scraper.browser_config.arguments = ["--custom-arg=value", "--another-arg"]
        scraper.browser_config.use_private_window = True
        scraper.browser_config.binary_location = "/usr/bin/chrome"
        await scraper.create_browser_session()

        # Verify browser arguments
        config = _nodriver_start_mock().call_args[0][0]
        assert "--custom-arg=value" in config.browser_args
        assert "--another-arg" in config.browser_args
        assert "--incognito" in config.browser_args
        assert "--disable-crash-reporter" in config.browser_args
        assert "--disable-domain-reliability" in config.browser_args

        # Test with Edge browser
        scraper = WebScrapingMixin()
        scraper.browser_config.binary_location = "/usr/bin/edge"
        await scraper.create_browser_session()

        # Verify Edge-specific arguments
        config = _nodriver_start_mock().call_args[0][0]
        assert "-inprivate" in config.browser_args
        assert os.environ.get("MSEDGEDRIVER_TELEMETRY_OPTOUT") == "1"

    @pytest.mark.asyncio
    async def test_browser_extension_loading(self, tmp_path:Path, monkeypatch:pytest.MonkeyPatch) -> None:
        """Test browser extension loading."""
        class DummyConfig:
            def __init__(self, **kwargs:object) -> None:
                self.browser_args:list[str] = []
                self.user_data_dir:str | None = None
                self.extensions:list[str] = []
                self.browser_executable_path:str | None = None
                self.host:str | None = None
                self.port:int | None = None
                self.headless:bool = False
                self._extensions:list[str] = []  # Add private extensions list

            def add_extension(self, ext:str) -> None:
                self._extensions.append(ext)  # Use private extensions list

        # Create test extension files
        ext1 = tmp_path / "ext1.crx"
        ext2 = tmp_path / "ext2.crx"

        # Create proper CRX files (which are ZIP files)
        with zipfile.ZipFile(ext1, "w") as z:
            z.writestr("manifest.json", '{"name": "Test Extension 1"}')
        with zipfile.ZipFile(ext2, "w") as z:
            z.writestr("manifest.json", '{"name": "Test Extension 2"}')

        # Mock nodriver.start to return a mock browser
        mock_browser = AsyncMock()
        mock_browser.websocket_url = "ws://localhost:9222"
        monkeypatch.setattr(nodriver, "start", AsyncMock(return_value = mock_browser))

        # Mock Config class
        monkeypatch.setattr(nodriver.core.config, "Config", DummyConfig)  # type: ignore[unused-ignore,reportAttributeAccessIssue,attr-defined]

        # Mock os.path.exists to return True for browser binaries and extension files, real_exists for others
        real_exists = os.path.exists
        monkeypatch.setattr(
            os.path,
            "exists",
            lambda p: p in {"/usr/bin/chrome", "/usr/bin/edge", str(ext1), str(ext2)} or real_exists(p),
        )

        # Test extension loading
        scraper = WebScrapingMixin()
        scraper.browser_config.extensions = [str(ext1), str(ext2)]
        scraper.browser_config.binary_location = "/usr/bin/chrome"
        # Removed monkeypatch for os.path.exists so extension files are detected
        await scraper.create_browser_session()

        # Verify extensions were loaded
        config = _nodriver_start_mock().call_args[0][0]
        assert len(config._extensions) == 2
        for ext_path in config._extensions:
            assert os.path.exists(ext_path)
            assert os.path.isdir(ext_path)

        # Test with non-existent extension
        scraper.browser_config.extensions = ["non_existent.crx"]
        with pytest.raises(AssertionError):
            await scraper.create_browser_session()

    @pytest.mark.asyncio
    async def test_browser_binary_location_detection_edge_cases(self, tmp_path:Path, monkeypatch:pytest.MonkeyPatch) -> None:
        """Test browser binary location detection edge cases."""
        scraper = WebScrapingMixin()

        # Test Linux with multiple browser options
        def which_mock(x:str) -> str | None:
            return {
                "chromium": "/usr/bin/chromium",
                "chromium-browser": None,
                "google-chrome": None,
                "microsoft-edge": None
            }.get(x)
        monkeypatch.setattr(platform, "system", lambda: "Linux")
        monkeypatch.setattr(shutil, "which", which_mock)
        monkeypatch.setattr(os.path, "isfile", lambda p: p == "/usr/bin/chromium")
        assert scraper.get_compatible_browser() == "/usr/bin/chromium"

        # Test Linux with no browsers found
        monkeypatch.setattr(shutil, "which", lambda x: None)
        monkeypatch.setattr(os.path, "isfile", lambda p: False)
        with pytest.raises(AssertionError, match = "Installed browser could not be detected"):
            scraper.get_compatible_browser()

        # Test Windows with environment variables not set
        monkeypatch.setattr(platform, "system", lambda: "Windows")
        # Set default values for environment variables
        monkeypatch.setenv("PROGRAMFILES", "C:\\Program Files")
        monkeypatch.setenv("PROGRAMFILES(X86)", "C:\\Program Files (x86)")
        monkeypatch.setenv("LOCALAPPDATA", "C:\\Users\\TestUser\\AppData\\Local")
        monkeypatch.setattr(os.path, "isfile", lambda p: False)
        with pytest.raises(AssertionError, match = "Installed browser could not be detected"):
            scraper.get_compatible_browser()

        # Test macOS with non-existent paths
        monkeypatch.setattr(platform, "system", lambda: "Darwin")
        monkeypatch.setattr(os.path, "isfile", lambda p: False)
        with pytest.raises(AssertionError, match = "Installed browser could not be detected"):
            scraper.get_compatible_browser()

    @pytest.mark.asyncio
    async def test_session_state_persistence(self, tmp_path:Path, monkeypatch:pytest.MonkeyPatch) -> None:
        """Test that session state persists across browser restarts when user_data_dir is set."""
        # DummyConfig to simulate browser config
        class DummyConfig:
            def __init__(self, **kwargs:object) -> None:
                self.browser_args:list[str] = []
                self.user_data_dir:str | None = None
                self.extensions:list[str] = []
                self.browser_executable_path:str | None = None
                self.host:str | None = None
                self.port:int | None = None
                self.headless:bool = False
                self._extensions:list[str] = []

            def add_extension(self, ext:str) -> None:
                self._extensions.append(ext)

        # Mock nodriver.start to return a mock browser
        mock_browser = AsyncMock()
        mock_browser.websocket_url = "ws://localhost:9222"
        monkeypatch.setattr(nodriver, "start", AsyncMock(return_value = mock_browser))
        monkeypatch.setattr(nodriver.core.config, "Config", DummyConfig)  # type: ignore[unused-ignore,reportAttributeAccessIssue,attr-defined]
        monkeypatch.setattr(os.path, "exists", lambda p: True)

        # Simulate state file in user_data_dir
        state_file = tmp_path / "Default" / "state.json"
        state_file.parent.mkdir(parents = True, exist_ok = True)

        # First session: write state
        scraper = WebScrapingMixin()
        scraper.browser_config.user_data_dir = str(tmp_path)
        scraper.browser_config.profile_name = "Default"
        await scraper.create_browser_session()
        with open(state_file, "w", encoding = "utf-8") as f:
            f.write('{"foo": "bar"}')
        scraper.browser._process_pid = 12345
        scraper.browser.stop = MagicMock()
        with patch("psutil.Process") as mock_proc:
            mock_proc.return_value.children.return_value = []
            scraper.close_browser_session()

        # Second session: read state
        scraper2 = WebScrapingMixin()
        scraper2.browser_config.user_data_dir = str(tmp_path)
        scraper2.browser_config.profile_name = "Default"
        await scraper2.create_browser_session()
        with open(state_file, "r", encoding = "utf-8") as f:
            data = f.read()
        assert data == '{"foo": "bar"}'
        scraper2.browser._process_pid = 12346
        scraper2.browser.stop = MagicMock()
        with patch("psutil.Process") as mock_proc:
            mock_proc.return_value.children.return_value = []
            scraper2.close_browser_session()

    @pytest.mark.asyncio
    async def test_session_creation_error_cleanup(self, tmp_path:Path, monkeypatch:pytest.MonkeyPatch) -> None:
        """Test that resources are cleaned up when session creation fails."""
        class DummyConfig:
            def __init__(self, **kwargs:object) -> None:
                self.browser_args:list[str] = []
                self.user_data_dir:str | None = None
                self.extensions:list[str] = []
                self.browser_executable_path:str | None = None
                self.host:str | None = None
                self.port:int | None = None
                self.headless:bool = False
                self._extensions:list[str] = []

            def add_extension(self, ext:str) -> None:
                self._extensions.append(ext)

        # Create a temporary file before the test
        temp_file = tmp_path / "temp_resource"
        temp_file.write_text("test")

        # Mock nodriver.start to raise an exception
        async def mock_start_fail(*args:object, **kwargs:object) -> NoReturn:
            if temp_file.exists():
                temp_file.unlink()
            raise Exception("Session creation failed")

        def make_mock_browser() -> AsyncMock:
            mock_browser = AsyncMock()
            mock_browser.websocket_url = "ws://localhost:9222"
            mock_browser._process_pid = 12345
            mock_browser.stop = MagicMock()
            return mock_browser

        monkeypatch.setattr(nodriver, "start", mock_start_fail)
        monkeypatch.setattr(nodriver.core.config, "Config", DummyConfig)  # type: ignore[unused-ignore,reportAttributeAccessIssue,attr-defined]
        # Don't mock os.path.exists globally - let the file operations work normally

        # Attempt to create a session
        scraper = WebScrapingMixin()
        scraper.browser_config.user_data_dir = str(tmp_path)
        scraper.browser_config.profile_name = "Default"

        with pytest.raises(Exception, match = "Session creation failed"):
            await scraper.create_browser_session()  # type: ignore[unused-ignore,reportGeneralTypeIssues]  # Awaiting a function that always raises

        assert not (tmp_path / "temp_resource").exists()
        assert scraper.browser is None
        assert scraper.page is None

        # Now patch nodriver.start to return a new mock browser each time
        mock_browser = make_mock_browser()
        mock_page = TrulyAwaitableMockPage()
        mock_browser.get = AsyncMock(return_value = mock_page)
        monkeypatch.setattr(nodriver, "start", AsyncMock(return_value = mock_browser))

        # Mock create_browser_session to ensure proper setup
        async def mock_create_session(self:WebScrapingMixin) -> None:
            self.browser = mock_browser
            self.page = mock_page  # type: ignore[unused-ignore,reportAttributeAccessIssue]  # Assigning mock page for test

        monkeypatch.setattr(WebScrapingMixin, "create_browser_session", mock_create_session)
        await scraper.create_browser_session()  # type: ignore[unused-ignore,reportGeneralTypeIssues]  # Awaiting a function that always raises
        print("[DEBUG] scraper.page after session creation:", scraper.page)
        assert scraper.browser is not None
        assert scraper.page is not None

    @pytest.mark.asyncio
    async def test_external_process_termination(self, tmp_path:Path, monkeypatch:pytest.MonkeyPatch) -> None:
        """Test handling of external browser process termination."""
        class DummyConfig:
            def __init__(self, **kwargs:object) -> None:
                self.browser_args:list[str] = []
                self.user_data_dir:str | None = None
                self.extensions:list[str] = []
                self.browser_executable_path:str | None = None
                self.host:str | None = None
                self.port:int | None = None
                self.headless:bool = False
                self._extensions:list[str] = []

            def add_extension(self, ext:str) -> None:
                self._extensions.append(ext)

        def make_mock_browser() -> AsyncMock:
            mock_browser = AsyncMock()
            mock_browser.websocket_url = "ws://localhost:9222"
            mock_browser._process_pid = 12345
            mock_browser.stop = MagicMock()
            return mock_browser

        mock_browser = make_mock_browser()
        mock_page = TrulyAwaitableMockPage()
        mock_browser.get = AsyncMock(return_value = mock_page)
        monkeypatch.setattr(nodriver, "start", AsyncMock(return_value = mock_browser))
        monkeypatch.setattr(nodriver.core.config, "Config", DummyConfig)  # type: ignore[unused-ignore,reportAttributeAccessIssue,attr-defined]
        monkeypatch.setattr(os.path, "exists", lambda p: True)

        # Mock create_browser_session to ensure proper setup
        async def mock_create_session(self:WebScrapingMixin) -> None:
            self.browser = mock_browser
            self.page = mock_page  # type: ignore[unused-ignore,reportAttributeAccessIssue]  # Assigning mock page for test

        monkeypatch.setattr(WebScrapingMixin, "create_browser_session", mock_create_session)

        scraper = WebScrapingMixin()
        scraper.browser_config.user_data_dir = str(tmp_path)
        scraper.browser_config.profile_name = "Default"
        await scraper.create_browser_session()

        with patch("psutil.Process") as mock_proc:
            mock_proc.side_effect = psutil.NoSuchProcess(12345)
            with pytest.raises(psutil.NoSuchProcess):
                scraper.close_browser_session()

        # Create a new mock browser for the second session
        mock_browser2 = make_mock_browser()
        mock_browser2._process_pid = 12346
        mock_page2 = TrulyAwaitableMockPage()
        mock_browser2.get = AsyncMock(return_value = mock_page2)
        monkeypatch.setattr(nodriver, "start", AsyncMock(return_value = mock_browser2))

        # Update mock_create_session for the second session
        async def mock_create_session2(self:WebScrapingMixin) -> None:
            self.browser = mock_browser2
            self.page = mock_page2  # type: ignore[unused-ignore,reportAttributeAccessIssue]  # Assigning mock page for test

        monkeypatch.setattr(WebScrapingMixin, "create_browser_session", mock_create_session2)
        await scraper.create_browser_session()
        print("[DEBUG] scraper.page after session creation:", scraper.page)
        assert scraper.browser is not None
        assert scraper.page is not None

    def test_diagnose_browser_issues(self, caplog:pytest.LogCaptureFixture) -> None:
        """Test that diagnose_browser_issues provides expected diagnostic output."""
        # Configure logging to capture output
        caplog.set_level(loggers.INFO)

        # Create a WebScrapingMixin instance
        mixin = WebScrapingMixin()

        # Call the diagnose method
        mixin.diagnose_browser_issues()

        # Check that diagnostic output was produced
        log_output = caplog.text.lower()
        assert "browser connection diagnostics" in log_output or "browser-verbindungsdiagnose" in log_output
        assert "end diagnostics" in log_output or "ende der diagnose" in log_output


class TestWebScrapingDiagnostics:
    """Test the diagnose_browser_issues method."""

    @pytest.fixture
    def scraper_with_config(self) -> WebScrapingMixin:
        """Create a WebScrapingMixin instance with browser config."""
        scraper = WebScrapingMixin()
        return scraper

    def test_diagnose_browser_issues_binary_exists_executable(self, scraper_with_config:WebScrapingMixin, caplog:pytest.LogCaptureFixture) -> None:
        """Test diagnostic when browser binary exists and is executable."""
        with patch("os.path.exists", return_value = True), \
                patch("os.access", return_value = True):
            scraper_with_config.browser_config.binary_location = "/usr/bin/chrome"
            scraper_with_config.diagnose_browser_issues()

            assert "(ok) Browser binary exists: /usr/bin/chrome" in caplog.text
            assert "(ok) Browser binary is executable" in caplog.text

    def test_diagnose_browser_issues_binary_exists_not_executable(self, scraper_with_config:WebScrapingMixin, caplog:pytest.LogCaptureFixture) -> None:
        """Test diagnostic when browser binary exists but is not executable."""
        with patch("os.path.exists", return_value = True), \
                patch("os.access", return_value = False):
            scraper_with_config.browser_config.binary_location = "/usr/bin/chrome"
            scraper_with_config.diagnose_browser_issues()

            assert "(ok) Browser binary exists: /usr/bin/chrome" in caplog.text
            assert "(fail) Browser binary is not executable" in caplog.text

    def test_diagnose_browser_issues_binary_not_found(self, scraper_with_config:WebScrapingMixin, caplog:pytest.LogCaptureFixture) -> None:
        """Test diagnostic when browser binary is not found."""
        with patch("os.path.exists", return_value = False):
            scraper_with_config.browser_config.binary_location = "/usr/bin/chrome"
            scraper_with_config.diagnose_browser_issues()

            assert "(fail) Browser binary not found: /usr/bin/chrome" in caplog.text

    def test_diagnose_browser_issues_auto_detect_success(self, scraper_with_config:WebScrapingMixin, caplog:pytest.LogCaptureFixture) -> None:
        """Test diagnostic when auto-detecting browser succeeds."""
        with patch.object(scraper_with_config, "get_compatible_browser", return_value = "/usr/bin/chrome"):
            scraper_with_config.browser_config.binary_location = None
            scraper_with_config.diagnose_browser_issues()

            assert "(ok) Auto-detected browser: /usr/bin/chrome" in caplog.text

    def test_diagnose_browser_issues_auto_detect_failure(self, scraper_with_config:WebScrapingMixin, caplog:pytest.LogCaptureFixture) -> None:
        """Test diagnostic when auto-detecting browser fails."""
        with patch.object(scraper_with_config, "get_compatible_browser", return_value = None):
            scraper_with_config.browser_config.binary_location = None
            scraper_with_config.diagnose_browser_issues()

            assert "(fail) No compatible browser found" in caplog.text

    def test_diagnose_browser_issues_user_data_dir_exists_readable(
            self, scraper_with_config:WebScrapingMixin, caplog:pytest.LogCaptureFixture, tmp_path:Path
    ) -> None:
        """Test diagnostic when user data directory exists and is readable/writable."""
        test_dir = str(tmp_path / "chrome-profile")
        with patch("os.path.exists", return_value = True), \
                patch("os.access", return_value = True), \
                patch.object(scraper_with_config, "get_compatible_browser", return_value = "/usr/bin/chrome"):
            scraper_with_config.browser_config.user_data_dir = test_dir
            scraper_with_config.diagnose_browser_issues()

            assert f"(ok) User data directory exists: {test_dir}" in caplog.text
            assert "(ok) User data directory is readable and writable" in caplog.text

    def test_diagnose_browser_issues_user_data_dir_exists_not_readable(
            self, scraper_with_config:WebScrapingMixin, caplog:pytest.LogCaptureFixture, tmp_path:Path
    ) -> None:
        """Test diagnostic when user data directory exists but is not readable/writable."""
        test_dir = str(tmp_path / "chrome-profile")
        with patch("os.path.exists", return_value = True), \
                patch("os.access", return_value = False), \
                patch.object(scraper_with_config, "get_compatible_browser", return_value = "/usr/bin/chrome"):
            scraper_with_config.browser_config.user_data_dir = test_dir
            scraper_with_config.diagnose_browser_issues()

            assert f"(ok) User data directory exists: {test_dir}" in caplog.text
            assert "(fail) User data directory permissions issue" in caplog.text

    def test_diagnose_browser_issues_user_data_dir_not_exists(
            self, scraper_with_config:WebScrapingMixin, caplog:pytest.LogCaptureFixture, tmp_path:Path
    ) -> None:
        """Test diagnostic when user data directory does not exist."""
        test_dir = str(tmp_path / "chrome-profile")
        with patch("os.path.exists", side_effect = lambda path: path != test_dir), \
                patch.object(scraper_with_config, "get_compatible_browser", return_value = "/usr/bin/chrome"):
            scraper_with_config.browser_config.user_data_dir = test_dir
            scraper_with_config.diagnose_browser_issues()

            assert f"(info) User data directory does not exist (will be created): {test_dir}" in caplog.text

    def test_diagnose_browser_issues_remote_debugging_port_configured_open(
            self, scraper_with_config:WebScrapingMixin, caplog:pytest.LogCaptureFixture) -> None:
        """Test diagnostic when remote debugging port is configured and open."""
        with patch("kleinanzeigen_bot.utils.net.is_port_open", return_value = True), \
                patch("urllib.request.urlopen") as mock_urlopen:
            mock_response = Mock()
            mock_response.read.return_value = b'{"Browser": "Chrome/120.0.0.0"}'
            mock_urlopen.return_value = mock_response

            scraper_with_config.browser_config.arguments = ["--remote-debugging-port=9222"]
            scraper_with_config.diagnose_browser_issues()

            assert "(info) Remote debugging port configured: 9222" in caplog.text
            assert "(ok) Remote debugging port is open" in caplog.text
            assert "(ok) Remote debugging API accessible - Browser: Chrome/120.0.0.0" in caplog.text

    def test_diagnose_browser_issues_remote_debugging_port_configured_open_api_fails(
            self, scraper_with_config:WebScrapingMixin, caplog:pytest.LogCaptureFixture) -> None:
        """Test diagnostic when remote debugging port is open but API is not accessible."""
        with patch("kleinanzeigen_bot.utils.net.is_port_open", return_value = True), \
                patch("urllib.request.urlopen", side_effect = Exception("Connection refused")):
            scraper_with_config.browser_config.arguments = ["--remote-debugging-port=9222"]
            scraper_with_config.diagnose_browser_issues()

            assert "(info) Remote debugging port configured: 9222" in caplog.text
            assert "(ok) Remote debugging port is open" in caplog.text
            assert "(fail) Remote debugging port is open but API not accessible: Connection refused" in caplog.text
            assert "This might indicate a browser update issue or configuration problem" in caplog.text

    def test_diagnose_browser_issues_remote_debugging_port_configured_closed(
            self, scraper_with_config:WebScrapingMixin, caplog:pytest.LogCaptureFixture) -> None:
        """Test diagnostic when remote debugging port is configured but closed."""
        with patch("kleinanzeigen_bot.utils.net.is_port_open", return_value = False):
            scraper_with_config.browser_config.arguments = ["--remote-debugging-port=9222"]
            scraper_with_config.diagnose_browser_issues()

            assert "(info) Remote debugging port configured: 9222" in caplog.text
            assert "(info) Remote debugging port is not open" in caplog.text

    def test_diagnose_browser_issues_remote_debugging_port_not_configured(
            self, scraper_with_config:WebScrapingMixin, caplog:pytest.LogCaptureFixture) -> None:
        """Test diagnostic when remote debugging port is not configured."""
        scraper_with_config.browser_config.arguments = ["--other-arg"]
        scraper_with_config.diagnose_browser_issues()

        # Should not log anything about remote debugging port
        assert "Remote debugging port" not in caplog.text

    def test_diagnose_browser_issues_browser_processes_found(self, scraper_with_config:WebScrapingMixin, caplog:pytest.LogCaptureFixture) -> None:
        """Test diagnostic when browser processes are found.
        Updated to test target browser detection with debugging status.
        """
        mock_processes = [
            Mock(info = {"pid": 1234, "name": "chrome", "cmdline": ["/usr/bin/chrome"]}),
            Mock(info = {"pid": 5678, "name": "chromium", "cmdline": ["/usr/bin/chromium"]}),
            Mock(info = {"pid": 9012, "name": "edge", "cmdline": ["/usr/bin/edge"]}),
            Mock(info = {"pid": 3456, "name": "chrome", "cmdline": ["/usr/bin/chrome", "--remote-debugging-port=9222"]})
        ]

        with patch("psutil.process_iter", return_value = mock_processes), \
                patch.object(scraper_with_config, "get_compatible_browser", return_value = "/usr/bin/chrome"):
            scraper_with_config.diagnose_browser_issues()

            # Should find 2 chrome processes (target browser), one with debugging, one without
            assert "(info) Found 2 browser processes running" in caplog.text
            assert "  - PID 1234: chrome (remote debugging NOT enabled)" in caplog.text
            assert "  - PID 3456: chrome (remote debugging enabled)" in caplog.text

    def test_diagnose_browser_issues_no_browser_processes(self, scraper_with_config:WebScrapingMixin, caplog:pytest.LogCaptureFixture) -> None:
        """Test diagnostic when no browser processes are found."""
        with patch("psutil.process_iter", return_value = []):
            scraper_with_config.diagnose_browser_issues()

            assert "(info) No browser processes currently running" in caplog.text

    @patch("kleinanzeigen_bot.utils.web_scraping_mixin.get_chrome_version_diagnostic_info")
    def test_diagnose_browser_issues_macos_platform_with_user_data_dir(
            self, mock_get_diagnostic:Mock, scraper_with_config:WebScrapingMixin, caplog:pytest.LogCaptureFixture, tmp_path:Path
    ) -> None:
        """Test diagnostic on macOS platform with user data directory."""
        test_dir = str(tmp_path / "chrome-profile")

        # Setup mock for Chrome 136+ detection with valid configuration
        mock_get_diagnostic.return_value = {
            "binary_detection": None,
            "remote_detection": {
                "version_string": "136.0.6778.0",
                "major_version": 136,
                "browser_name": "Chrome",
                "is_chrome_136_plus": True
            },
            "chrome_136_plus_detected": True,
            "recommendations": []
        }

        # Temporarily unset PYTEST_CURRENT_TEST to allow diagnostics to run
        original_env = os.environ.get("PYTEST_CURRENT_TEST")
        if "PYTEST_CURRENT_TEST" in os.environ:
            del os.environ["PYTEST_CURRENT_TEST"]

        try:
            with patch("platform.system", return_value = "Darwin"), \
                    patch("os.path.exists", return_value = True), \
                    patch("os.access", return_value = True), \
                    patch("kleinanzeigen_bot.utils.net.is_port_open", return_value = True), \
                    patch("urllib.request.urlopen") as mock_urlopen, \
                    patch.object(scraper_with_config, "get_compatible_browser", return_value = "/usr/bin/chrome"):

                # Mock Chrome 136+ detection from remote debugging
                mock_response = Mock()
                mock_response.read.return_value = b'{"Browser": "Chrome/136.0.6778.0"}'
                mock_urlopen.return_value = mock_response

                scraper_with_config.browser_config.arguments = ["--remote-debugging-port=9222"]
                scraper_with_config.browser_config.user_data_dir = test_dir
                scraper_with_config.diagnose_browser_issues()

                # Should validate Chrome 136+ configuration and pass
                assert "(info) Remote Chrome 136+ detected - validating configuration" in caplog.text
                assert "(ok) Chrome 136+ configuration validation passed" in caplog.text
        finally:
            # Restore environment variable
            if original_env is not None:
                os.environ["PYTEST_CURRENT_TEST"] = original_env

    def test_diagnose_browser_issues_linux_platform_not_root(self, scraper_with_config:WebScrapingMixin, caplog:pytest.LogCaptureFixture) -> None:
        """Test diagnostic on Linux platform when not running as root."""
        with patch("platform.system", return_value = "Linux"), \
                patch.object(scraper_with_config, "get_compatible_browser", return_value = "/usr/bin/chrome"), \
                patch("kleinanzeigen_bot.utils.web_scraping_mixin._is_admin", return_value = False):
            scraper_with_config.diagnose_browser_issues()

            # Linux platform detection was removed - no specific message expected
            assert "Linux detected" not in caplog.text
            # Should not show error about running as root
            assert "(fail) Running as root" not in caplog.text

    def test_diagnose_browser_issues_linux_platform_root(self, scraper_with_config:WebScrapingMixin, caplog:pytest.LogCaptureFixture) -> None:
        """Test diagnostic on Linux platform when running as root."""
        with patch("platform.system", return_value = "Linux"), \
                patch.object(scraper_with_config, "get_compatible_browser", return_value = "/usr/bin/chrome"), \
                patch("kleinanzeigen_bot.utils.web_scraping_mixin._is_admin", return_value = True):
            scraper_with_config.diagnose_browser_issues()

            # Linux platform detection was removed - no specific message expected
            assert "Linux detected" not in caplog.text
            assert "(fail) Running as root - this can cause browser issues" in caplog.text

    def test_diagnose_browser_issues_unknown_platform(self, scraper_with_config:WebScrapingMixin, caplog:pytest.LogCaptureFixture) -> None:
        """Test diagnostic on unknown platform."""
        with patch("platform.system", return_value = "UnknownOS"), \
                patch.object(scraper_with_config, "get_compatible_browser", return_value = "/usr/bin/chrome"):
            scraper_with_config.diagnose_browser_issues()

            # Should not show any platform-specific messages
            assert "Windows detected" not in caplog.text
            assert "macOS detected" not in caplog.text
            assert "Linux detected" not in caplog.text

    def test_diagnose_browser_issues_macos_remote_debugging_instructions(self, scraper_with_config:WebScrapingMixin, caplog:pytest.LogCaptureFixture) -> None:
        """Test diagnostic shows macOS-specific remote debugging instructions."""
        with patch("platform.system", return_value = "Darwin"), \
                patch("kleinanzeigen_bot.utils.net.is_port_open", return_value = False), \
                patch.object(scraper_with_config, "get_compatible_browser", return_value = "/usr/bin/chrome"):
            scraper_with_config.browser_config.arguments = ["--remote-debugging-port=9222"]
            scraper_with_config.diagnose_browser_issues()

    @patch("kleinanzeigen_bot.utils.web_scraping_mixin.get_chrome_version_diagnostic_info")
    def test_diagnose_browser_issues_chrome_136_plus_misconfigured(
            self, mock_get_diagnostic:Mock, scraper_with_config:WebScrapingMixin, caplog:pytest.LogCaptureFixture
    ) -> None:
        """Test diagnostic when Chrome 136+ is detected but user data directory is not configured."""
        # Setup mock for Chrome 136+ detection with invalid configuration
        mock_get_diagnostic.return_value = {
            "binary_detection": None,
            "remote_detection": {
                "version_string": "136.0.6778.0",
                "major_version": 136,
                "browser_name": "Chrome",
                "is_chrome_136_plus": True
            },
            "chrome_136_plus_detected": True,
            "recommendations": []
        }

        # Temporarily unset PYTEST_CURRENT_TEST to allow diagnostics to run
        original_env = os.environ.get("PYTEST_CURRENT_TEST")
        if "PYTEST_CURRENT_TEST" in os.environ:
            del os.environ["PYTEST_CURRENT_TEST"]

        try:
            with patch("kleinanzeigen_bot.utils.net.is_port_open", return_value = True), \
                    patch("urllib.request.urlopen") as mock_urlopen, \
                    patch.object(scraper_with_config, "get_compatible_browser", return_value = "/usr/bin/chrome"):

                # Mock Chrome 136+ detection from remote debugging
                mock_response = Mock()
                mock_response.read.return_value = b'{"Browser": "Chrome/136.0.6778.0"}'
                mock_urlopen.return_value = mock_response

                # Configure remote debugging but NO user data directory
                scraper_with_config.browser_config.arguments = ["--remote-debugging-port=9222"]
                scraper_with_config.browser_config.user_data_dir = None
                scraper_with_config.diagnose_browser_issues()

                # Should detect Chrome 136+ and show configuration error
                assert "(info) Remote Chrome 136+ detected - validating configuration" in caplog.text
                assert "(fail) Chrome 136+ configuration validation failed" in caplog.text
                assert "Chrome/Edge 136+ requires --user-data-dir to be specified" in caplog.text
                assert "Solution: Add --user-data-dir=/path/to/directory to browser arguments" in caplog.text
        finally:
            # Restore environment variable
            if original_env is not None:
                os.environ["PYTEST_CURRENT_TEST"] = original_env

    def test_diagnose_browser_issues_complete_diagnostic_flow(
            self, scraper_with_config:WebScrapingMixin, caplog:pytest.LogCaptureFixture, tmp_path:Path
    ) -> None:
        """Test complete diagnostic flow with all components."""
        test_dir = str(tmp_path / "chrome-profile")
        with patch("os.path.exists", return_value = True), \
                patch("os.access", return_value = True), \
                patch("kleinanzeigen_bot.utils.net.is_port_open", return_value = True), \
                patch("urllib.request.urlopen") as mock_urlopen, \
                patch("psutil.process_iter", return_value = []), \
                patch("platform.system", return_value = "Linux"), \
                patch("kleinanzeigen_bot.utils.web_scraping_mixin._is_admin", return_value = False):

            mock_response = Mock()
            mock_response.read.return_value = b'{"Browser": "Chrome/120.0.0.0"}'
            mock_urlopen.return_value = mock_response

            scraper_with_config.browser_config.binary_location = "/usr/bin/chrome"
            scraper_with_config.browser_config.user_data_dir = test_dir
            scraper_with_config.browser_config.arguments = ["--remote-debugging-port=9222"]

            scraper_with_config.diagnose_browser_issues()

            # Check that all diagnostic sections are present
            assert "=== Browser Connection Diagnostics ===" in caplog.text
            assert "(ok) Browser binary exists: /usr/bin/chrome" in caplog.text
            assert "(ok) Browser binary is executable" in caplog.text
            assert f"(ok) User data directory exists: {test_dir}" in caplog.text
            assert "(ok) User data directory is readable and writable" in caplog.text
            assert "(info) Remote debugging port configured: 9222" in caplog.text
            assert "(ok) Remote debugging port is open" in caplog.text
            assert "(ok) Remote debugging API accessible - Browser: Chrome/120.0.0.0" in caplog.text
            assert "(info) No browser processes currently running" in caplog.text
            # Linux platform detection was removed - no specific message expected
            assert "Linux detected" not in caplog.text
            assert "=== End Diagnostics ===" in caplog.text

    def test_diagnose_browser_issues_remote_debugging_host_configured(
            self, scraper_with_config:WebScrapingMixin, caplog:pytest.LogCaptureFixture
    ) -> None:
        """Test diagnostic when remote debugging host is configured."""
        with patch("os.path.exists", return_value = True), \
                patch("os.access", return_value = True), \
                patch("kleinanzeigen_bot.utils.net.is_port_open", return_value = True), \
                patch("urllib.request.urlopen") as mock_urlopen, \
                patch("psutil.process_iter", return_value = []), \
                patch("platform.system", return_value = "Linux"), \
                patch("kleinanzeigen_bot.utils.web_scraping_mixin._is_admin", return_value = False), \
                patch.object(scraper_with_config, "get_compatible_browser", return_value = "/usr/bin/chrome"):
            mock_response = Mock()
            mock_response.read.return_value = b'{"Browser": "Chrome/120.0.0.0"}'
            mock_urlopen.return_value = mock_response

            scraper_with_config.browser_config.arguments = [
                "--remote-debugging-host=192.168.1.100",
                "--remote-debugging-port=9222"
            ]

            scraper_with_config.diagnose_browser_issues()

            assert "(info) Remote debugging port configured: 9222" in caplog.text
            assert "(ok) Remote debugging port is open" in caplog.text

    def test_diagnose_browser_issues_process_info_missing_name(
            self, scraper_with_config:WebScrapingMixin, caplog:pytest.LogCaptureFixture
    ) -> None:
        """Test diagnostic when process info is missing name."""
        mock_process = Mock()
        mock_process.info = {"pid": 1234, "name": None, "cmdline": []}

        with patch("os.path.exists", return_value = True), \
                patch("os.access", return_value = True), \
                patch("psutil.process_iter", return_value = [mock_process]), \
                patch("platform.system", return_value = "Linux"), \
                patch("kleinanzeigen_bot.utils.web_scraping_mixin._is_admin", return_value = False), \
                patch.object(scraper_with_config, "get_compatible_browser", return_value = "/usr/bin/chrome"):
            scraper_with_config.diagnose_browser_issues()

            assert "(info) No browser processes currently running" in caplog.text

    def test_diagnose_browser_issues_psutil_exception_handling(
            self, scraper_with_config:WebScrapingMixin, caplog:pytest.LogCaptureFixture
    ) -> None:
        """Test diagnostic when psutil raises an exception during process iteration."""
        # Mock psutil.process_iter to return a list that will cause an exception when accessing proc.info
        mock_process = Mock()
        mock_process.info = {"name": "chrome"}
        mock_processes = [mock_process]

        with patch("os.path.exists", return_value = True), \
                patch("os.access", return_value = True), \
                patch("psutil.process_iter", return_value = mock_processes), \
                patch("platform.system", return_value = "Linux"), \
                patch("kleinanzeigen_bot.utils.web_scraping_mixin._is_admin", return_value = False), \
                patch.object(scraper_with_config, "get_compatible_browser", return_value = "/usr/bin/chrome"), \
                patch.object(mock_process, "info", side_effect = psutil.AccessDenied):
            scraper_with_config.diagnose_browser_issues()

            # Should handle the exception gracefully and continue
            assert "=== Browser Connection Diagnostics ===" in caplog.text
            assert "=== End Diagnostics ===" in caplog.text

    def test_diagnose_browser_issues_browser_not_executable(
            self, scraper_with_config:WebScrapingMixin, caplog:pytest.LogCaptureFixture
    ) -> None:
        """Test diagnostic when browser binary exists but is not executable."""
        scraper_with_config.browser_config.binary_location = "/usr/bin/chrome"
        with patch("os.path.exists", return_value = True), \
                patch("os.access", return_value = False), \
                patch("platform.system", return_value = "Linux"), \
                patch("kleinanzeigen_bot.utils.web_scraping_mixin._is_admin", return_value = False), \
                patch("psutil.process_iter", return_value = []):
            scraper_with_config.diagnose_browser_issues()

            assert "(fail) Browser binary is not executable" in caplog.text

    def test_diagnose_browser_issues_browser_not_found(
            self, scraper_with_config:WebScrapingMixin, caplog:pytest.LogCaptureFixture
    ) -> None:
        """Test diagnostic when browser binary does not exist."""
        scraper_with_config.browser_config.binary_location = "/usr/bin/chrome"
        with patch("os.path.exists", return_value = False), \
                patch("platform.system", return_value = "Linux"), \
                patch("kleinanzeigen_bot.utils.web_scraping_mixin._is_admin", return_value = False), \
                patch("psutil.process_iter", return_value = []):
            scraper_with_config.diagnose_browser_issues()

            assert "(fail) Browser binary not found:" in caplog.text

    def test_diagnose_browser_issues_no_browser_auto_detection(
            self, scraper_with_config:WebScrapingMixin, caplog:pytest.LogCaptureFixture
    ) -> None:
        """Test diagnostic when no browser binary is configured and auto-detection fails."""
        scraper_with_config.browser_config.binary_location = None
        with patch("platform.system", return_value = "Linux"), \
                patch("kleinanzeigen_bot.utils.web_scraping_mixin._is_admin", return_value = False), \
                patch("psutil.process_iter", return_value = []), \
                patch.object(scraper_with_config, "get_compatible_browser", side_effect = AssertionError("No browser found")), \
                pytest.raises(AssertionError, match = "No browser found"):
            scraper_with_config.diagnose_browser_issues()

    def test_diagnose_browser_issues_user_data_dir_permissions_issue(
            self, scraper_with_config:WebScrapingMixin, caplog:pytest.LogCaptureFixture, tmp_path:Path
    ) -> None:
        """Test diagnostic when user data directory has permission issues."""
        test_dir = str(tmp_path / "chrome-profile")
        scraper_with_config.browser_config.user_data_dir = test_dir

        with patch("os.path.exists", return_value = True), \
                patch("os.access", return_value = False), \
                patch("platform.system", return_value = "Linux"), \
                patch("kleinanzeigen_bot.utils.web_scraping_mixin._is_admin", return_value = False), \
                patch.object(scraper_with_config, "get_compatible_browser", return_value = "/usr/bin/chrome"):
            scraper_with_config.diagnose_browser_issues()

            assert "(fail) User data directory permissions issue" in caplog.text

    def test_diagnose_browser_issues_remote_debugging_api_inaccessible(
            self, scraper_with_config:WebScrapingMixin, caplog:pytest.LogCaptureFixture
    ) -> None:
        """Test diagnostic when remote debugging port is open but API is not accessible."""
        scraper_with_config.browser_config.arguments = ["--remote-debugging-port=9222"]

        with patch("os.path.exists", return_value = True), \
                patch("os.access", return_value = True), \
                patch("kleinanzeigen_bot.utils.web_scraping_mixin.net.is_port_open", return_value = True), \
                patch("urllib.request.urlopen", side_effect = Exception("Connection refused")), \
                patch("platform.system", return_value = "Linux"), \
                patch("kleinanzeigen_bot.utils.web_scraping_mixin._is_admin", return_value = False), \
                patch.object(scraper_with_config, "get_compatible_browser", return_value = "/usr/bin/chrome"):
            scraper_with_config.diagnose_browser_issues()

            assert "(fail) Remote debugging port is open but API not accessible" in caplog.text
            assert "This might indicate a browser update issue or configuration problem" in caplog.text

    def test_diagnose_browser_issues_macos_chrome_warning(
            self, scraper_with_config:WebScrapingMixin, caplog:pytest.LogCaptureFixture
    ) -> None:
        """Test diagnostic when macOS Chrome remote debugging is configured without user_data_dir."""
        scraper_with_config.browser_config.arguments = ["--remote-debugging-port=9222"]
        scraper_with_config.browser_config.user_data_dir = None

        with patch("os.path.exists", return_value = True), \
                patch("os.access", return_value = True), \
                patch("psutil.process_iter", return_value = []), \
                patch("kleinanzeigen_bot.utils.web_scraping_mixin.net.is_port_open", return_value = False), \
                patch("platform.system", return_value = "Darwin"), \
                patch("kleinanzeigen_bot.utils.web_scraping_mixin._is_admin", return_value = False), \
                patch.object(scraper_with_config, "get_compatible_browser", return_value = "/usr/bin/chrome"):
            scraper_with_config.diagnose_browser_issues()

    def test_diagnose_browser_issues_linux_root_user(
            self, scraper_with_config:WebScrapingMixin, caplog:pytest.LogCaptureFixture
    ) -> None:
        """Test diagnostic when running as root on Linux."""
        with patch("os.path.exists", return_value = True), \
                patch("os.access", return_value = True), \
                patch("platform.system", return_value = "Linux"), \
                patch("kleinanzeigen_bot.utils.web_scraping_mixin._is_admin", return_value = True), \
                patch.object(scraper_with_config, "get_compatible_browser", return_value = "/usr/bin/chrome"):
            scraper_with_config.diagnose_browser_issues()

            assert "(fail) Running as root - this can cause browser issues" in caplog.text

    def test_is_admin_on_windows_system(self) -> None:
        """Test _is_admin function on Windows system."""
        # Create a mock os module without geteuid
        mock_os = Mock()
        # Remove geteuid attribute to simulate Windows
        del mock_os.geteuid

        with patch("kleinanzeigen_bot.utils.web_scraping_mixin.os", mock_os):
            assert _is_admin() is False

    def test_diagnose_browser_issues_psutil_exceptions(self, web_scraper:WebScrapingMixin) -> None:
        """Test diagnose_browser_issues handles psutil exceptions gracefully."""
        # Mock psutil.process_iter to return a list that will cause exceptions when accessing proc.info
        mock_process1 = Mock()
        mock_process1.info = {"name": "chrome"}
        mock_process2 = Mock()
        mock_process2.info = {"name": "edge"}
        mock_processes = [mock_process1, mock_process2]

        with patch("os.path.exists", return_value = True), \
                patch("os.access", return_value = True), \
                patch("psutil.process_iter", return_value = mock_processes), \
                patch("platform.system", return_value = "Linux"), \
                patch("kleinanzeigen_bot.utils.web_scraping_mixin._is_admin", return_value = False), \
                patch("kleinanzeigen_bot.utils.web_scraping_mixin.WebScrapingMixin._diagnose_chrome_version_issues"), \
                patch("kleinanzeigen_bot.utils.web_scraping_mixin.net.is_port_open", return_value = False), \
                patch.object(web_scraper, "get_compatible_browser", return_value = "/usr/bin/chrome"), \
                patch.object(mock_process1, "info", side_effect = psutil.NoSuchProcess(pid = 123)), \
                patch.object(mock_process2, "info", side_effect = psutil.AccessDenied(pid = 456)):
            # Should not raise any exceptions
            web_scraper.diagnose_browser_issues()

    def test_diagnose_browser_issues_handles_per_process_errors(
            self, scraper_with_config:WebScrapingMixin, caplog:pytest.LogCaptureFixture
    ) -> None:
        """diagnose_browser_issues should ignore psutil errors raised per process."""
        caplog.set_level(logging.INFO)

        class FailingProcess:

            @property
            def info(self) -> dict[str, object]:
                raise psutil.AccessDenied(pid = 999)

        with patch("os.path.exists", return_value = True), \
                patch("os.access", return_value = True), \
                patch("psutil.process_iter", return_value = [FailingProcess()]), \
                patch("platform.system", return_value = "Linux"), \
                patch("kleinanzeigen_bot.utils.web_scraping_mixin._is_admin", return_value = False), \
                patch.object(scraper_with_config, "_diagnose_chrome_version_issues"):
            scraper_with_config.browser_config.binary_location = "/usr/bin/chrome"
            scraper_with_config.diagnose_browser_issues()

        assert "(info) No browser processes currently running" in caplog.text

    def test_diagnose_browser_issues_handles_global_psutil_failure(
            self, scraper_with_config:WebScrapingMixin, caplog:pytest.LogCaptureFixture
    ) -> None:
        """diagnose_browser_issues should log a warning if psutil.process_iter fails entirely."""
        caplog.set_level(logging.WARNING)

        with patch("os.path.exists", return_value = True), \
                patch("os.access", return_value = True), \
                patch("psutil.process_iter", side_effect = psutil.Error("boom")), \
                patch("platform.system", return_value = "Linux"), \
                patch("kleinanzeigen_bot.utils.web_scraping_mixin._is_admin", return_value = False), \
                patch.object(scraper_with_config, "_diagnose_chrome_version_issues"):
            scraper_with_config.browser_config.binary_location = "/usr/bin/chrome"
            scraper_with_config.diagnose_browser_issues()

        assert "(warn) Unable to inspect browser processes:" in caplog.text

    @pytest.mark.asyncio
    async def test_validate_chrome_version_configuration_port_open_but_api_inaccessible(
            self, web_scraper:WebScrapingMixin
    ) -> None:
        """Test _validate_chrome_version_configuration when port is open but API is inaccessible."""
        # Configure remote debugging
        web_scraper.browser_config.arguments = ["--remote-debugging-port=9222"]
        web_scraper.browser_config.binary_location = "/usr/bin/chrome"

        with patch.dict("os.environ", {}, clear = True), \
                patch("kleinanzeigen_bot.utils.web_scraping_mixin.WebScrapingMixin._check_port_with_retry", return_value = True), \
                patch("kleinanzeigen_bot.utils.web_scraping_mixin.detect_chrome_version_from_remote_debugging", return_value = None), \
                patch("kleinanzeigen_bot.utils.web_scraping_mixin.detect_chrome_version_from_binary", return_value = None), \
                patch("kleinanzeigen_bot.utils.web_scraping_mixin.LOG") as mock_log:

            # Should not raise any exceptions and should log the appropriate debug message
            await web_scraper._validate_chrome_version_configuration()

            # Verify the debug message was logged
            mock_log.debug.assert_any_call(" -> Port is open but remote debugging API not accessible")

    @pytest.mark.asyncio
    async def test_validate_chrome_version_configuration_remote_detection_exception(
            self, web_scraper:WebScrapingMixin
    ) -> None:
        """Test _validate_chrome_version_configuration when remote detection raises exception."""
        # Configure remote debugging
        web_scraper.browser_config.arguments = ["--remote-debugging-port=9222"]
        web_scraper.browser_config.binary_location = "/usr/bin/chrome"

        with patch.dict("os.environ", {}, clear = True), \
                patch("kleinanzeigen_bot.utils.web_scraping_mixin.WebScrapingMixin._check_port_with_retry", return_value = True), \
                patch("kleinanzeigen_bot.utils.web_scraping_mixin.detect_chrome_version_from_remote_debugging", side_effect = Exception("Test exception")), \
                patch("kleinanzeigen_bot.utils.web_scraping_mixin.detect_chrome_version_from_binary", return_value = None), \
                patch("kleinanzeigen_bot.utils.web_scraping_mixin.LOG") as mock_log:

            # Should not raise any exceptions and should log the appropriate debug message
            await web_scraper._validate_chrome_version_configuration()

            # Verify the debug message was logged
            # Check that the debug method was called with the expected message
            debug_calls = [call for call in mock_log.debug.call_args_list if "Failed to detect version from existing browser" in str(call)]
            assert len(debug_calls) > 0, "Expected debug message not found"

    @pytest.mark.asyncio
    async def test_validate_chrome_version_configuration_no_existing_browser(
            self, web_scraper:WebScrapingMixin
    ) -> None:
        """Test _validate_chrome_version_configuration when no existing browser is found."""
        # Configure remote debugging
        web_scraper.browser_config.arguments = ["--remote-debugging-port=9222"]
        web_scraper.browser_config.binary_location = "/usr/bin/chrome"

        with patch.dict("os.environ", {}, clear = True), \
                patch("kleinanzeigen_bot.utils.web_scraping_mixin.WebScrapingMixin._check_port_with_retry", return_value = False), \
                patch("kleinanzeigen_bot.utils.web_scraping_mixin.detect_chrome_version_from_binary", return_value = None), \
                patch("kleinanzeigen_bot.utils.web_scraping_mixin.LOG") as mock_log:

            # Should not raise any exceptions and should log the appropriate debug message
            await web_scraper._validate_chrome_version_configuration()

            # Verify the debug message was logged
            mock_log.debug.assert_any_call(" -> No existing browser found at %s:%s", "127.0.0.1", 9222)


class TestWebScrapingMixinPortRetry:
    """Test the _check_port_with_retry method."""

    @pytest.fixture
    def scraper_with_remote_config(self) -> WebScrapingMixin:
        """Create a WebScrapingMixin instance with remote debugging configuration."""
        scraper = WebScrapingMixin()
        scraper.browser_config.binary_location = "/usr/bin/chrome"
        scraper.browser_config.arguments = ["--remote-debugging-port=9222"]
        return scraper

    @pytest.mark.asyncio
    async def test_browser_connection_error_handling(
            self, scraper_with_remote_config:WebScrapingMixin, caplog:pytest.LogCaptureFixture
    ) -> None:
        """Test error handling when browser connection fails."""
        with patch("os.path.exists", return_value = True), \
                patch("kleinanzeigen_bot.utils.web_scraping_mixin.net.is_port_open", return_value = True), \
                patch("kleinanzeigen_bot.utils.web_scraping_mixin.nodriver.start", side_effect = Exception("Failed to connect as root user")), \
                patch("kleinanzeigen_bot.utils.web_scraping_mixin.nodriver.Config") as mock_config_class:

            mock_config = Mock()
            mock_config_class.return_value = mock_config

            with pytest.raises(Exception, match = "Failed to connect as root user"):
                await scraper_with_remote_config.create_browser_session()

            # Check that the error handling was triggered
            assert "Failed to connect to browser. This error often occurs when:" in caplog.text

    @pytest.mark.asyncio
    async def test_browser_connection_error_handling_non_root_error(
            self, scraper_with_remote_config:WebScrapingMixin, caplog:pytest.LogCaptureFixture
    ) -> None:
        """Test error handling when browser connection fails with non-root error."""
        with patch("os.path.exists", return_value = True), \
                patch("kleinanzeigen_bot.utils.web_scraping_mixin.net.is_port_open", return_value = True), \
                patch("kleinanzeigen_bot.utils.web_scraping_mixin.nodriver.start", side_effect = Exception("Connection timeout")), \
                patch("kleinanzeigen_bot.utils.web_scraping_mixin.nodriver.Config") as mock_config_class:

            mock_config = Mock()
            mock_config_class.return_value = mock_config

            with pytest.raises(Exception, match = "Connection timeout"):
                await scraper_with_remote_config.create_browser_session()

            # Should not trigger the root-specific error handling
            assert "Failed to connect to browser. This error often occurs when:" not in caplog.text

    @pytest.fixture
    def scraper_with_startup_config(self) -> WebScrapingMixin:
        """Create a WebScrapingMixin instance for testing browser startup (no remote debugging)."""
        scraper = WebScrapingMixin()
        scraper.browser_config.binary_location = "/usr/bin/chrome"
        # No remote debugging port configured - will start new browser
        return scraper

    @pytest.mark.asyncio
    async def test_browser_startup_error_handling_root_error(
            self, scraper_with_startup_config:WebScrapingMixin, caplog:pytest.LogCaptureFixture
    ) -> None:
        """Test error handling when browser startup fails with root error."""
        with patch("os.path.exists", return_value = True), \
                patch("kleinanzeigen_bot.utils.web_scraping_mixin.nodriver.start", side_effect = Exception("Failed to start as root user")), \
                patch("kleinanzeigen_bot.utils.web_scraping_mixin.nodriver.Config") as mock_config_class:

            mock_config = Mock()
            mock_config_class.return_value = mock_config

            with pytest.raises(Exception, match = "Failed to start as root user"):
                await scraper_with_startup_config.create_browser_session()

            # Check that the root-specific error handling was triggered
            assert "Failed to start browser. This error often occurs when:" in caplog.text

    @pytest.mark.asyncio
    async def test_browser_startup_error_handling_non_root_error(
            self, scraper_with_startup_config:WebScrapingMixin, caplog:pytest.LogCaptureFixture
    ) -> None:
        """Test error handling when browser startup fails with non-root error."""
        with patch("os.path.exists", return_value = True), \
                patch("kleinanzeigen_bot.utils.web_scraping_mixin.nodriver.start", side_effect = Exception("Browser binary not found")), \
                patch("kleinanzeigen_bot.utils.web_scraping_mixin.nodriver.Config") as mock_config_class:

            mock_config = Mock()
            mock_config_class.return_value = mock_config

            with pytest.raises(Exception, match = "Browser binary not found"):
                await scraper_with_startup_config.create_browser_session()

            # Should not trigger the root-specific error handling
            assert "Failed to start browser. This error often occurs when:" not in caplog.text

    @pytest.fixture
    def scraper(self) -> WebScrapingMixin:
        """Create a WebScrapingMixin instance."""
        return WebScrapingMixin()

    @pytest.mark.asyncio
    async def test_check_port_with_retry_success_first_try(self, scraper:WebScrapingMixin) -> None:
        """Test port check succeeds on first try."""
        with patch("kleinanzeigen_bot.utils.net.is_port_open", return_value = True):
            result = await scraper._check_port_with_retry("127.0.0.1", 9222)
            assert result is True

    @pytest.mark.asyncio
    async def test_check_port_with_retry_success_after_retries(self, scraper:WebScrapingMixin) -> None:
        """Test port check succeeds after some retries."""
        with patch("kleinanzeigen_bot.utils.net.is_port_open", side_effect = [False, False, True]):
            result = await scraper._check_port_with_retry("127.0.0.1", 9222, max_retries = 3, retry_delay = 0.1)
            assert result is True

    @pytest.mark.asyncio
    async def test_check_port_with_retry_failure_after_max_retries(self, scraper:WebScrapingMixin) -> None:
        """Test port check fails after max retries."""
        with patch("kleinanzeigen_bot.utils.net.is_port_open", return_value = False):
            result = await scraper._check_port_with_retry("127.0.0.1", 9222, max_retries = 2, retry_delay = 0.1)
            assert result is False

    @pytest.mark.asyncio
    async def test_check_port_with_retry_custom_parameters(self, scraper:WebScrapingMixin) -> None:
        """Test port check with custom retry parameters."""
        with patch("kleinanzeigen_bot.utils.net.is_port_open", side_effect = [False, True]):
            result = await scraper._check_port_with_retry("192.168.1.100", 8080, max_retries = 5, retry_delay = 0.05)
            assert result is True


class TestWebScrapingMixinProfileHandling:
    """Test the enhanced profile directory handling."""

    @pytest.fixture
    def scraper_with_profile_config(self, tmp_path:Path) -> WebScrapingMixin:
        """Create a WebScrapingMixin instance with profile configuration."""
        scraper = WebScrapingMixin()
        scraper.browser_config.user_data_dir = str(tmp_path / "test-profile")
        scraper.browser_config.profile_name = "TestProfile"
        return scraper

    def test_profile_directory_creation_with_user_data_dir(
            self, scraper_with_profile_config:WebScrapingMixin, tmp_path:Path
    ) -> None:
        """Test profile directory creation when user_data_dir is configured."""
        test_dir = str(tmp_path / "test-profile")
        scraper_with_profile_config.browser_config.user_data_dir = test_dir

        with patch("os.path.join", return_value = os.path.join(test_dir, "TestProfile")), \
                patch("os.makedirs") as mock_makedirs, \
                patch("os.path.exists", return_value = False), \
                patch("builtins.open", mock_open()), \
                patch("json.dump"):

            # This would be called during browser session creation
            profile_dir = os.path.join(test_dir, "TestProfile")
            mock_makedirs.assert_not_called()  # Not called yet

            # Simulate the profile creation logic
            os.makedirs(profile_dir, exist_ok = True)
            mock_makedirs.assert_called_with(profile_dir, exist_ok = True)

    def test_profile_directory_creation_with_preferences_file(
            self, scraper_with_profile_config:WebScrapingMixin, tmp_path:Path
    ) -> None:
        """Test profile directory creation with preferences file when it doesn't exist."""
        test_dir = str(tmp_path / "test-profile")
        scraper_with_profile_config.browser_config.user_data_dir = test_dir

        with patch("os.makedirs") as mock_makedirs, \
                patch("os.path.exists", return_value = False), \
                patch("builtins.open", mock_open()) as mock_file, \
                patch("json.dump") as mock_json_dump:

            # Simulate the profile creation logic
            profile_dir = os.path.join(test_dir, "TestProfile")
            prefs_file = os.path.join(profile_dir, "Preferences")

            # This would be called during browser session creation
            os.makedirs(profile_dir, exist_ok = True)
            mock_makedirs.assert_called_with(profile_dir, exist_ok = True)

            # Simulate preferences file creation
            with open(prefs_file, "w", encoding = "UTF-8") as fd:
                json.dump({"test": "preferences"}, fd)

            mock_file.assert_called_with(prefs_file, "w", encoding = "UTF-8")
            mock_json_dump.assert_called()

    def test_profile_directory_creation_with_existing_preferences_file(
            self, scraper_with_profile_config:WebScrapingMixin, tmp_path:Path
    ) -> None:
        """Test profile directory creation when preferences file already exists."""
        test_dir = str(tmp_path / "test-profile")
        scraper_with_profile_config.browser_config.user_data_dir = test_dir

        with patch("os.makedirs") as mock_makedirs, \
                patch("os.path.exists", return_value = True), \
                patch("builtins.open", mock_open()) as mock_file, \
                patch("json.dump") as mock_json_dump:

            # Simulate the profile creation logic
            profile_dir = os.path.join(test_dir, "TestProfile")

            # This would be called during browser session creation
            os.makedirs(profile_dir, exist_ok = True)
            mock_makedirs.assert_called_with(profile_dir, exist_ok = True)

            # Preferences file exists, so it should not be created
            mock_file.assert_not_called()
            mock_json_dump.assert_not_called()

    def test_profile_directory_creation_with_edge_browser(
            self, scraper_with_profile_config:WebScrapingMixin, tmp_path:Path
    ) -> None:
        """Test profile directory creation with Edge browser configuration."""
        test_dir = str(tmp_path / "test-profile")
        scraper_with_profile_config.browser_config.user_data_dir = test_dir
        scraper_with_profile_config.browser_config.binary_location = "/usr/bin/microsoft-edge"

        with patch("os.makedirs") as mock_makedirs, \
                patch("os.path.exists", return_value = False), \
                patch("builtins.open", mock_open()), \
                patch("json.dump"), \
                patch("os.environ", {"MSEDGEDRIVER_TELEMETRY_OPTOUT": "1"}):

            # Simulate the profile creation logic
            profile_dir = os.path.join(test_dir, "TestProfile")

            # This would be called during browser session creation
            os.makedirs(profile_dir, exist_ok = True)
            mock_makedirs.assert_called_with(profile_dir, exist_ok = True)

    def test_profile_directory_creation_with_private_window(
            self, scraper_with_profile_config:WebScrapingMixin, tmp_path:Path
    ) -> None:
        """Test profile directory creation with private window configuration."""
        test_dir = str(tmp_path / "test-profile")
        scraper_with_profile_config.browser_config.user_data_dir = test_dir
        scraper_with_profile_config.browser_config.use_private_window = True

        with patch("os.makedirs") as mock_makedirs, \
                patch("os.path.exists", return_value = False), \
                patch("builtins.open", mock_open()), \
                patch("json.dump"):

            # Simulate the profile creation logic
            profile_dir = os.path.join(test_dir, "TestProfile")

            # This would be called during browser session creation
            os.makedirs(profile_dir, exist_ok = True)
            mock_makedirs.assert_called_with(profile_dir, exist_ok = True)

    def test_profile_directory_creation_without_user_data_dir(
            self, scraper_with_profile_config:WebScrapingMixin
    ) -> None:
        """Test profile directory handling when user_data_dir is not configured."""
        scraper_with_profile_config.browser_config.user_data_dir = None

        # Should not create profile directories when user_data_dir is None
        with patch("os.path.join") as mock_join, \
                patch("os.makedirs") as mock_makedirs:

            # The profile creation logic should not be called
            mock_join.assert_not_called()
            mock_makedirs.assert_not_called()


class TestWebScrapingMixinAdminCheck:
    """Test the _is_admin helper function."""

    def test_is_admin_on_unix_system(self) -> None:
        """Test _is_admin function on Unix-like system."""
        # Create a mock os module with geteuid
        mock_os = Mock()
        mock_os.geteuid = Mock(return_value = 0)

        with patch("kleinanzeigen_bot.utils.web_scraping_mixin.os", mock_os):
            assert _is_admin() is True

    def test_is_admin_on_unix_system_not_root(self) -> None:
        """Test _is_admin function on Unix-like system when not root."""
        # Create a mock os module with geteuid
        mock_os = Mock()
        mock_os.geteuid = Mock(return_value = 1000)

        with patch("kleinanzeigen_bot.utils.web_scraping_mixin.os", mock_os):
            assert _is_admin() is False

    def test_is_admin_on_windows_system(self) -> None:
        """Test _is_admin function on Windows system."""
        # Create a mock os module without geteuid
        mock_os = Mock()
        # Remove geteuid attribute to simulate Windows
        del mock_os.geteuid

        with patch("kleinanzeigen_bot.utils.web_scraping_mixin.os", mock_os):
            assert _is_admin() is False<|MERGE_RESOLUTION|>--- conflicted
+++ resolved
@@ -167,7 +167,6 @@
             await web_scraper.web_input(By.ID, "test-id", "test text")
 
     @pytest.mark.asyncio
-<<<<<<< HEAD
     async def test_web_select_combobox_missing_dropdown_options(self, web_scraper: WebScrapingMixin) -> None:
         """Test combobox selection when aria-controls attribute is missing."""
         input_field = AsyncMock(spec=Element)
@@ -222,7 +221,6 @@
             await web_scraper.web_select_combobox(By.ID, "combo-id", "Missing Label")
 
         dropdown_elem.apply.assert_awaited_once()
-=======
     async def test_web_input_success_returns_element(self, web_scraper:WebScrapingMixin, mock_page:TrulyAwaitableMockPage) -> None:
         """Successful web_input should send keys, wait, and return the element."""
         mock_element = AsyncMock(spec = Element)
@@ -236,7 +234,6 @@
         mock_element.clear_input.assert_awaited_once()
         mock_element.send_keys.assert_awaited_once_with("hello world")
         mock_sleep.assert_awaited_once()
->>>>>>> 9fc118e5
 
     @pytest.mark.asyncio
     async def test_web_open_timeout(self, web_scraper:WebScrapingMixin, mock_browser:AsyncMock) -> None:
