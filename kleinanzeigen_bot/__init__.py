"""
Copyright (C) 2022 Sebastian Thomschke and contributors
SPDX-License-Identifier: AGPL-3.0-or-later
"""
import atexit, copy, getopt, glob, json, logging, os, signal, sys, textwrap, time, urllib
from collections.abc import Iterable
from datetime import datetime
import importlib.metadata
from logging.handlers import RotatingFileHandler
from typing import Any, Final

from ruamel.yaml import YAML
from selenium.common.exceptions import NoSuchElementException
from selenium.webdriver.common.by import By
from selenium.webdriver.support import expected_conditions as EC

from . import utils, resources
from .utils import apply_defaults, ensure, is_frozen, pause, pluralize, safe_get
from .selenium_mixin import SeleniumMixin

LOG_ROOT:Final[logging.Logger] = logging.getLogger()
LOG:Final[logging.Logger] = logging.getLogger("kleinanzeigen_bot")
LOG.setLevel(logging.INFO)


class KleinanzeigenBot(SeleniumMixin):

    def __init__(self):
        super().__init__()

        self.root_url = "https://www.ebay-kleinanzeigen.de"

        self.config:dict[str, Any] = {}
        self.config_file_path = os.path.join(os.getcwd(), "config.yaml")

        self.categories:dict[str, str] = {}

        self.file_log:logging.FileHandler = None
        if is_frozen():
            log_file_basename = os.path.splitext(os.path.basename(sys.executable))[0]
        else:
            log_file_basename = self.__module__
        self.log_file_path = os.path.join(os.getcwd(), f"{log_file_basename}.log")

        self.command = "help"
        self.force_mode = False

    def __del__(self):
        if self.file_log:
            LOG_ROOT.removeHandler(self.file_log)

    def get_version(self) -> str:
        return importlib.metadata.version(__package__)

    def run(self, args:Iterable[str]) -> None:
        self.parse_args(args)
        match self.command:
            case "help":
                self.show_help()
            case "version":
                print(self.get_version())
            case "verify":
                self.configure_file_logging()
                self.load_config()
                self.load_ads()
                LOG.info("############################################")
                LOG.info("No configuration errors found.")
                LOG.info("############################################")
            case "publish":
                self.configure_file_logging()
                self.load_config()
                if ads := self.load_ads(exclude_undue = not self.force_mode):
                    self.create_webdriver_session()
                    self.login()
                    self.publish_ads(ads)
                else:
                    LOG.info("############################################")
                    LOG.info("No ads to (re-)publish found.")
                    LOG.info("############################################")

            case _:
                LOG.error("Unknown command: %s", self.command)
                sys.exit(2)

    def show_help(self) -> None:
        if is_frozen():
            exe = sys.argv[0]
        elif os.getenv("PDM_PROJECT_ROOT", ""):
            exe = "pdm run app"
        else:
            exe = "python -m kleinanzeigen_bot"

        print(textwrap.dedent(f"""\
            Usage: {exe} COMMAND [--config=<PATH>] [--force] [--logfile=<PATH>] [-v|--verbose]

            Commands:
              publish - (re-)publishes ads
              verify  - verifies the configuration files
              --
              help    - displays this help (default command)
              version - displays the application version

            Flags:
              --config=<PATH>  - path to the config YAML or JSON file (default: ./config.yaml)
              --force          - republish all ads ignoring republication_interval
              --logfile=<PATH> - path to the logfile (default: ./kleinanzeigen-bot.log)
              -v, --verbose    - enables verbose output - only useful when troubleshooting issues
        """))

    def parse_args(self, args:Iterable[str]) -> None:
        try:
            options, arguments = getopt.gnu_getopt(args[1:], "hv", ["help", "verbose", "force", "logfile=", "config="])  # pylint: disable=unused-variable
        except getopt.error as ex:
            LOG.error(ex.msg)
            LOG.error("Use --help to display available options")
            sys.exit(2)

        for option, value in options:
            match option:
                case "-h" | "--help":
                    self.show_help()
                    sys.exit(0)
                case "--config":
                    self.config_file_path = os.path.abspath(value)
                case "--logfile":
                    if value:
                        self.log_file_path = os.path.abspath(value)
                    else:
                        self.log_file_path = None
                case "--force":
                    self.force_mode = True
                case "-v" | "--verbose":
                    LOG.setLevel(logging.DEBUG)

        match len(arguments):
            case 0:
                self.command = "help"
            case 1:
                self.command = arguments[0]
            case _:
                LOG.error("More than one command given: %s", arguments)
                sys.exit(2)

    def configure_file_logging(self) -> None:
        if not self.log_file_path:
            return
        if self.file_log:
            return

        LOG.info("Logging to [%s]...", self.log_file_path)
        self.file_log = RotatingFileHandler(filename = self.log_file_path, maxBytes = 10 * 1024 * 1024, backupCount = 10, encoding = "utf-8")
        self.file_log.setLevel(logging.DEBUG)
        self.file_log.setFormatter(logging.Formatter("%(asctime)s [%(levelname)s] %(message)s"))
        LOG_ROOT.addHandler(self.file_log)

        LOG.info("App version: %s", self.get_version())

    def load_ads(self, *, exclude_inactive = True, exclude_undue = True) -> Iterable[dict[str, Any]]:
        LOG.info("Searching for ad files...")

        ad_files = set()
        for file_pattern in self.config["ad_files"]:
            for ad_file in glob.glob(file_pattern, root_dir = os.getcwd(), recursive = True):
                ad_files.add(os.path.abspath(ad_file))
        LOG.info(" -> found %s", pluralize("ad file", ad_files))
        if not ad_files:
            return []

        descr_prefix = self.config["ad_defaults"]["description"]["prefix"] or ""
        descr_suffix = self.config["ad_defaults"]["description"]["suffix"] or ""

        ad_fields = utils.load_dict_from_module(resources, "ad_fields.yaml")
        ads = []
        for ad_file in sorted(ad_files):

            ad_cfg_orig = utils.load_dict(ad_file, "ad file")
            ad_cfg = copy.deepcopy(ad_cfg_orig)
            apply_defaults(ad_cfg, self.config["ad_defaults"], ignore = lambda k, _: k == "description", override = lambda _, v: v == "")
            apply_defaults(ad_cfg, ad_fields)

            if exclude_inactive and not ad_cfg["active"]:
                LOG.info(" -> excluding inactive ad [%s]", ad_file)
                continue

            if exclude_undue:
                if ad_cfg["updated_on"]:
                    last_updated_on = datetime.fromisoformat(ad_cfg["updated_on"])
                elif ad_cfg["created_on"]:
                    last_updated_on = datetime.fromisoformat(ad_cfg["created_on"])
                else:
                    last_updated_on = None

                if last_updated_on:
                    ad_age = datetime.utcnow() - last_updated_on
                    if ad_age.days <= ad_cfg["republication_interval"]:
                        LOG.info(" -> skipping. last published %d days ago. republication is only required every %s days",
                            ad_age.days,
                            ad_cfg["republication_interval"]
                        )
                        continue

            ad_cfg["description"] = descr_prefix + (ad_cfg["description"] or "") + descr_suffix

            # pylint: disable=cell-var-from-loop
            def assert_one_of(path:str, allowed:Iterable):
                ensure(safe_get(ad_cfg, *path.split(".")) in allowed, f"-> property [{path}] must be one of: {allowed} @ [{ad_file}]")

            def assert_min_len(path:str, minlen:int):
                ensure(len(safe_get(ad_cfg, *path.split("."))) >= minlen, f"-> property [{path}] must be at least {minlen} characters long @ [{ad_file}]")

            def assert_has_value(path:str):
                ensure(safe_get(ad_cfg, *path.split(".")), f"-> property [{path}] not specified @ [{ad_file}]")
            # pylint: enable=cell-var-from-loop

            assert_one_of("type", ("OFFER", "WANTED"))
            assert_min_len("title", 10)
            assert_has_value("description")
            assert_has_value("price")
            assert_one_of("price_type", ("FIXED", "NEGOTIABLE", "GIVE_AWAY"))
            assert_one_of("shipping_type", ("PICKUP", "SHIPPING", "NOT_APPLICABLE"))
            assert_has_value("contact.name")
            assert_has_value("republication_interval")

            if ad_cfg["id"]:
                ad_cfg["id"] = int(ad_cfg["id"])

            if ad_cfg["category"]:
                ad_cfg["category"] = self.categories.get(ad_cfg["category"], ad_cfg["category"])

            if ad_cfg["images"]:
                images = set()
                for image_pattern in ad_cfg["images"]:
                    for image_file in glob.glob(image_pattern, root_dir = os.path.dirname(ad_file), recursive = True):
                        _, image_file_ext = os.path.splitext(image_file)
                        ensure(image_file_ext.lower() in {".gif", ".jpg", ".jpeg", ".png"}, f"Unsupported image file type [{image_file}]")
                        if os.path.isabs(image_file):
                            images.add(image_file)
                        else:
                            images.add(os.path.join(os.path.dirname(ad_file), image_file))
                ensure(images or not ad_cfg["images"], f"No images found for given file patterns {ad_cfg['images']} at {os.getcwd()}")
                ad_cfg["images"] = sorted(images)

            ads.append((
                ad_file,
                ad_cfg,
                ad_cfg_orig
            ))

        LOG.info(" -> loaded %s", pluralize("ad", ads))
        return ads

    def load_config(self) -> None:
        config_defaults = utils.load_dict_from_module(resources, "config_defaults.yaml")
        config = utils.load_dict(self.config_file_path, "config", must_exist = False)

        if config is None:
            LOG.warning("Config file %s does not exist. Creating it with default values...", self.config_file_path)
            utils.save_dict(self.config_file_path, config_defaults)
            config = {}

        self.config = apply_defaults(config, config_defaults)

        self.categories = utils.load_dict_from_module(resources, "categories.yaml", "categories")
        if self.config["categories"]:
            self.categories.update(self.config["categories"])
        LOG.info(" -> found %s", pluralize("category", self.categories))

        ensure(self.config["login"]["username"], f"[login.username] not specified @ [{self.config_file_path}]")
        ensure(self.config["login"]["password"], f"[login.password] not specified @ [{self.config_file_path}]")

        self.browser_arguments = self.config["browser"]["arguments"]
        self.browser_binary_location = self.config["browser"]["binary_location"]

    def login(self) -> None:
        LOG.info("Logging in as [%s]...", self.config["login"]["username"])
        self.web_open(f"{self.root_url}/m-einloggen.html")

        # accept privacy banner
        self.web_click(By.ID, "gdpr-banner-accept")

        self.web_input(By.ID, "login-email", self.config["login"]["username"])
        self.web_input(By.ID, "login-password", self.config["login"]["password"])

        self.handle_captcha_if_present("login-recaptcha", "but DON'T click 'Einloggen'.")

        self.web_click(By.ID, "login-submit")

        pause(800, 3000)

    def handle_captcha_if_present(self, captcha_element_id:str, msg:str) -> None:
        try:
            self.web_click(By.XPATH, f"//*[@id='{captcha_element_id}']")
        except NoSuchElementException:
            return

        LOG.warning("############################################")
        LOG.warning("# Captcha present! Please solve and close the captcha, %s", msg)
        LOG.warning("############################################")
        self.webdriver.switch_to.frame(self.web_find(By.CSS_SELECTOR, f"#{captcha_element_id} iframe"))
        self.web_await(lambda _: self.webdriver.find_element(By.ID, "recaptcha-anchor").get_attribute("aria-checked") == "true", timeout = 5 * 60)
        self.webdriver.switch_to.default_content()

    def delete_ad(self, ad_cfg: dict[str, Any]) -> bool:
        LOG.info("Deleting ad '%s' if already present...", ad_cfg["title"])
        
        pause(1000, 2000)
        self.web_open(f"{self.root_url}/m-meine-anzeigen.html")
<<<<<<< HEAD
        self.web_open(f"{self.root_url}/m-meine-anzeigen.html", timeout=1000, reload_if_already_open=True)
        csrf_token_elem = self.web_find(By.XPATH, '//meta[@name="_csrf"]')
=======
        csrf_token_elem = self.web_find(By.XPATH, "//meta[@name='_csrf']")
>>>>>>> 3aad005b
        csrf_token = csrf_token_elem.get_attribute("content")

        published_ads = json.loads(self.web_request(f"{self.root_url}/m-meine-anzeigen-verwalten.json?sort=DEFAULT")["content"])["ads"]

        for published_ad in published_ads:
            published_ad_id = int(published_ad.get("id", -1))
            published_ad_title = published_ad.get("title", "")
            if ad_cfg["id"] == published_ad_id or ad_cfg["title"] == published_ad_title:
                LOG.info(" -> deleting %s '%s'...", published_ad_id, published_ad_title)
                self.web_request(
                    url = f"{self.root_url}/m-anzeigen-loeschen.json?ids={published_ad_id}",
                    method = "POST",
                    headers = {"x-csrf-token": csrf_token}
                )
                pause(1500, 3000)

        ad_cfg["id"] = None
        return True

    def publish_ads(self, ad_cfgs:Iterable[dict[str, Any]]) -> None:
        count = 0

        for (ad_file, ad_cfg, ad_cfg_orig) in ad_cfgs:
            count += 1
            LOG.info("Processing %s/%s: '%s' from [%s]...", count, len(ad_cfgs), ad_cfg["title"], ad_file)
            self.publish_ad(ad_file, ad_cfg, ad_cfg_orig)
            pause(3000, 5000)

        LOG.info("############################################")
        LOG.info("(Re-)published %s", pluralize("ad", count))
        LOG.info("############################################")

    def publish_ad(self, ad_file, ad_cfg: dict[str, Any], ad_cfg_orig: dict[str, Any]) -> None:
        self.delete_ad(ad_cfg)

        LOG.info("Publishing ad '%s'...", ad_cfg["title"])

        if LOG.isEnabledFor(logging.DEBUG):
            LOG.debug(" -> effective ad meta:")
            YAML().dump(ad_cfg, sys.stdout)

        self.web_open(f"{self.root_url}/p-anzeige-aufgeben-schritt2.html")

        if ad_cfg["type"] == "WANTED":
            self.web_click(By.ID, "adType2")

        #############################
        # set title
        #############################
        self.web_input(By.ID, "postad-title", ad_cfg["title"])

        #############################
        # set category
        #############################
        # trigger and wait for automatic category detection
        self.web_click(By.ID, "pstad-price")
        try:
            self.web_find(By.XPATH, "//*[@id='postad-category-path'][text()]")
            is_category_auto_selected = True
        except BaseException:
            is_category_auto_selected = False

        if ad_cfg["category"]:
            self.web_click(By.ID, "pstad-lnk-chngeCtgry")
            self.web_find(By.ID, "postad-step1-sbmt")

            category_url = f"{self.root_url}/p-kategorie-aendern.html#?path={ad_cfg['category']}"
            self.web_open(category_url)
            self.web_click(By.XPATH, "//*[@id='postad-step1-sbmt']/button")
        else:
            ensure(is_category_auto_selected, f"No category specified in [{ad_file}] and automatic category detection failed")

        #############################
        # set price
        #############################
        self.web_select(By.XPATH, "//select[@id='priceType']", ad_cfg["price_type"])
        if ad_cfg["price_type"] != "GIVE_AWAY":
            self.web_input(By.ID, "pstad-price", ad_cfg["price"])

        #############################
        # set description
        #############################
        self.web_execute("document.querySelector('#pstad-descrptn').value = `" + ad_cfg["description"].replace("`", "'") + "`")

        #############################
        # set contact zipcode
        #############################
        if ad_cfg["contact"]["zipcode"]:
            self.web_input(By.ID, "pstad-zip", ad_cfg["contact"]["zipcode"])

        #############################
        # set contact street
        #############################
        if ad_cfg["contact"]["street"]:
            self.web_input(By.ID, "pstad-street", ad_cfg["contact"]["street"])

        #############################
        # set contact name
        #############################
        if ad_cfg["contact"]["name"]:
            self.web_input(By.ID, "postad-contactname", ad_cfg["contact"]["name"])

        #############################
        # set contact phone
        #############################
        if ad_cfg["contact"]["phone"]:
            self.web_input(By.ID, "postad-phonenumber", ad_cfg["contact"]["phone"])

        #############################
        # upload images
        #############################
        LOG.info(" -> found %s", pluralize("image", ad_cfg["images"]))
        image_upload = self.web_find(By.XPATH, "//input[@type='file']")

        def count_uploaded_images():
            return len(self.webdriver.find_elements(By.CLASS_NAME, "imagebox-new-thumbnail"))

        for image in ad_cfg["images"]:
            LOG.info(" -> uploading image [%s]", image)
            previous_uploaded_images_count = count_uploaded_images()
            image_upload.send_keys(image)
            start_at = time.time()
            while previous_uploaded_images_count == count_uploaded_images() and time.time() - start_at < 60:
                print(".", end = "", flush = True)
                time.sleep(1)
            print(flush = True)

            ensure(previous_uploaded_images_count < count_uploaded_images(), f"Couldn't upload image [{image}] within 60 seconds")
            LOG.debug("   => uploaded image within %i seconds", time.time() - start_at)

        #############################
        # submit
        #############################
        self.handle_captcha_if_present("postAd-recaptcha", "but DON'T click 'Anzeige aufgeben'.")
        self.web_click(By.ID, "pstad-submit")
        self.web_await(EC.url_contains("p-anzeige-aufgeben-bestaetigung.html?adId="), 20)

        ad_cfg_orig["updated_on"] = datetime.utcnow().isoformat()
        if not ad_cfg_orig["created_on"] and not ad_cfg_orig["id"]:
            ad_cfg_orig["created_on"] = ad_cfg_orig["updated_on"]

        # extract the ad id from the URL's query parameter
        current_url_query_params = urllib.parse.parse_qs(urllib.parse.urlparse(self.webdriver.current_url).query)
        ad_id = int(current_url_query_params.get("adId", None)[0])
        ad_cfg_orig["id"] = ad_id

        LOG.info(" -> SUCCESS: ad published with ID %s", ad_id)

        utils.save_dict(ad_file, ad_cfg_orig)


#############################
# main entry point
#############################
def main(args:Iterable[str]):
    if "version" not in args:
        print(textwrap.dedent(r"""
         _    _      _                           _                       _           _
        | | _| | ___(_)_ __   __ _ _ __  _______(_) __ _  ___ _ __      | |__   ___ | |_
        | |/ / |/ _ \ | '_ \ / _` | '_ \|_  / _ \ |/ _` |/ _ \ '_ \ ____| '_ \ / _ \| __|
        |   <| |  __/ | | | | (_| | | | |/ /  __/ | (_| |  __/ | | |____| |_) | (_) | |_
        |_|\_\_|\___|_|_| |_|\__,_|_| |_/___\___|_|\__, |\___|_| |_|    |_.__/ \___/ \__|
                                                   |___/
                                                     https://github.com/kleinanzeigen-bot
        """), flush = True)

    utils.configure_console_logging()

    signal.signal(signal.SIGINT, utils.on_sigint)  # capture CTRL+C
    sys.excepthook = utils.on_exception
    atexit.register(utils.on_exit)

    KleinanzeigenBot().run(args)


if __name__ == "__main__":
    utils.configure_console_logging()
    LOG.error("Direct execution not supported. Use 'pdm run app'")
    sys.exit(1)<|MERGE_RESOLUTION|>--- conflicted
+++ resolved
@@ -305,12 +305,8 @@
         
         pause(1000, 2000)
         self.web_open(f"{self.root_url}/m-meine-anzeigen.html")
-<<<<<<< HEAD
+        csrf_token_elem = self.web_find(By.XPATH, "//meta[@name='_csrf']")
         self.web_open(f"{self.root_url}/m-meine-anzeigen.html", timeout=1000, reload_if_already_open=True)
-        csrf_token_elem = self.web_find(By.XPATH, '//meta[@name="_csrf"]')
-=======
-        csrf_token_elem = self.web_find(By.XPATH, "//meta[@name='_csrf']")
->>>>>>> 3aad005b
         csrf_token = csrf_token_elem.get_attribute("content")
 
         published_ads = json.loads(self.web_request(f"{self.root_url}/m-meine-anzeigen-verwalten.json?sort=DEFAULT")["content"])["ads"]
